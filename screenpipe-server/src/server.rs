use axum::{
    body::Body,
    extract::{
        ws::{Message, WebSocket, WebSocketUpgrade},
        Json, Path, Query, State,
    },
    http::StatusCode,
    response::{IntoResponse, Json as JsonResponse, Response},
    routing::get,
    serve, Router,
};
use oasgen::{oasgen, OaSchema, Server};

use screenpipe_core::Desktop;

use screenpipe_db::{
    ContentType, DatabaseManager, FrameData, Order, SearchMatch, SearchResult, Speaker,
    TagContentType,
};

use tokio_util::io::ReaderStream;

use tokio::fs::File;

use futures::{
    future::{try_join, try_join_all},
    SinkExt, StreamExt,
};
use image::ImageFormat::{self};
use screenpipe_events::{send_event, subscribe_to_all_events, Event as ScreenpipeEvent};

use crate::{
    embedding::embedding_endpoint::create_embeddings,
    video::{finish_ffmpeg_process, start_ffmpeg_process, write_frame_to_ffmpeg, MAX_FPS},
    video_cache::{AudioEntry, DeviceFrame, FrameCache, FrameMetadata, TimeSeriesFrame},
    video_utils::{
        extract_frame, extract_frame_from_video, extract_high_quality_frame, merge_videos,
        validate_media, MergeVideosRequest, MergeVideosResponse, ValidateMediaParams,
    },
    PipeManager,
};
use chrono::{DateTime, Utc};
use screenpipe_audio::{
    audio_manager::AudioManager,
    core::device::{
        default_input_device, default_output_device, list_audio_devices, AudioDevice, DeviceType,
    },
};
use tracing::{debug, error, info};

use screenpipe_vision::monitor::{get_monitor_by_id, list_monitors};
use screenpipe_vision::OcrEngine;
use serde::{Deserialize, Deserializer, Serialize};
use serde_json::{json, Value};
use std::{
    net::SocketAddr,
    num::NonZeroUsize,
    path::PathBuf,
    sync::{atomic::Ordering, Arc},
    time::{Duration, Instant},
};

use lru::LruCache;

use tokio::{
    net::TcpListener,
    sync::{mpsc, Mutex},
    time::timeout,
};

use tower_http::{cors::Any, trace::TraceLayer};
use tower_http::{cors::CorsLayer, trace::DefaultMakeSpan};

// At the top of the file, add:
#[cfg(feature = "experimental")]
use enigo::{Enigo, Key, Settings};
use std::str::FromStr;

use crate::text_embeds::generate_embedding;

use std::collections::{HashMap, HashSet};
use screenpipe_core::UIElement;
use uuid::Uuid; // or sentry::protocol::Uuid depending on which you want to use

pub type FrameImageCache = LruCache<i64, (String, Instant)>;

pub struct AppState {
    pub db: Arc<DatabaseManager>,
    pub audio_manager: Arc<AudioManager>,
    pub app_start_time: DateTime<Utc>,
    pub screenpipe_dir: PathBuf,
    pub pipe_manager: Arc<PipeManager>,
    pub vision_disabled: bool,
    pub audio_disabled: bool,
    pub ui_monitoring_enabled: bool,
    pub frame_cache: Option<Arc<FrameCache>>,
    pub frame_image_cache: Option<Arc<Mutex<FrameImageCache>>>,
    pub element_cache: Arc<Mutex<Option<(Vec<UIElement>, Instant)>>>,
}

// Update the SearchQuery struct
#[derive(OaSchema, Deserialize)]
pub(crate) struct SearchQuery {
    q: Option<String>,
    #[serde(flatten)]
    pagination: PaginationQuery,
    #[serde(default)]
    content_type: ContentType,
    #[serde(default)]
    start_time: Option<DateTime<Utc>>,
    #[serde(default)]
    end_time: Option<DateTime<Utc>>,
    #[serde(default)]
    app_name: Option<String>,
    #[serde(default)]
    window_name: Option<String>,
    #[serde(default)]
    frame_name: Option<String>,
    #[serde(default)]
    include_frames: bool,
    #[serde(default)]
    min_length: Option<usize>,
    #[serde(default)]
    max_length: Option<usize>,
    #[serde(
        deserialize_with = "from_comma_separated_array",
        default = "default_speaker_ids"
    )]
    speaker_ids: Option<Vec<i64>>,
    #[serde(default)]
    focused: Option<bool>,
    #[serde(default)]
    browser_url: Option<String>,
}

#[derive(OaSchema, Deserialize)]
pub(crate) struct PaginationQuery {
    #[serde(default = "default_limit")]
    #[serde(deserialize_with = "deserialize_number_from_string")]
    limit: u32,
    #[serde(default)]
    #[serde(deserialize_with = "deserialize_number_from_string")]
    offset: u32,
}

fn deserialize_number_from_string<'de, D>(deserializer: D) -> Result<u32, D::Error>
where
    D: serde::Deserializer<'de>,
{
    let s: String = serde::Deserialize::deserialize(deserializer)?;
    s.parse().map_err(serde::de::Error::custom)
}

// Response structs
#[derive(Serialize, Deserialize)]
pub struct PaginatedResponse<T> {
    pub data: Vec<T>,
    pub pagination: PaginationInfo,
}

#[derive(Serialize, OaSchema, Deserialize)]
pub struct PaginationInfo {
    pub limit: u32,
    pub offset: u32,
    pub total: i64,
}

#[derive(OaSchema, Serialize, Deserialize, Debug)]
pub struct UpdateSpeakerRequest {
    pub id: i64,
    pub name: Option<String>,
    pub metadata: Option<String>,
}

#[derive(OaSchema, Serialize, Deserialize, Debug)]
pub struct SearchSpeakersRequest {
    pub name: Option<String>,
}

#[derive(OaSchema, Serialize, Deserialize, Debug)]
pub struct DeleteSpeakerRequest {
    pub id: i64,
}

#[derive(OaSchema, Deserialize)]
struct MarkAsHallucinationRequest {
    speaker_id: i64,
}

#[derive(OaSchema, Serialize, Deserialize, Debug)]
#[serde(tag = "type", content = "content")]
pub enum ContentItem {
    OCR(OCRContent),
    Audio(AudioContent),
    UI(UiContent),
}

#[derive(OaSchema, Serialize, Deserialize, Debug)]
pub struct OCRContent {
    pub frame_id: i64,
    pub text: String,
    pub timestamp: DateTime<Utc>,
    pub file_path: String,
    pub offset_index: i64,
    pub app_name: String,
    pub window_name: String,
    pub tags: Vec<String>,
    pub frame: Option<String>,
    pub frame_name: Option<String>,
    pub browser_url: Option<String>,
    pub focused: Option<bool>,
}

#[derive(OaSchema, Serialize, Deserialize, Debug)]
pub struct AudioContent {
    pub chunk_id: i64,
    pub transcription: String,
    pub timestamp: DateTime<Utc>,
    pub file_path: String,
    pub offset_index: i64,
    pub tags: Vec<String>,
    pub device_name: String,
    pub device_type: DeviceType,
    pub speaker: Option<Speaker>,
    pub start_time: Option<f64>,
    pub end_time: Option<f64>,
}

#[derive(OaSchema, Serialize, Deserialize, Debug)]
pub struct UiContent {
    pub id: i64,
    pub text: String,
    pub timestamp: DateTime<Utc>,
    pub app_name: String,
    pub window_name: String,
    pub initial_traversal_at: Option<DateTime<Utc>>,
    pub file_path: String,
    pub offset_index: i64,
    pub frame_name: Option<String>,
    pub browser_url: Option<String>,
}

#[derive(OaSchema, Serialize)]
pub(crate) struct ListDeviceResponse {
    name: String,
    is_default: bool,
}

#[derive(OaSchema, Serialize)]
pub struct MonitorInfo {
    pub id: u32,
    pub name: String,
    pub width: u32,
    pub height: u32,
    pub is_default: bool,
}

#[derive(OaSchema, Deserialize)]
pub struct AddTagsRequest {
    tags: Vec<String>,
}

#[derive(OaSchema, Serialize)]
pub struct AddTagsResponse {
    success: bool,
}

#[derive(OaSchema, Deserialize)]
pub struct RemoveTagsRequest {
    tags: Vec<String>,
}

#[derive(OaSchema, Serialize)]
pub struct RemoveTagsResponse {
    success: bool,
}

// Helper functions
fn default_limit() -> u32 {
    20
}

#[derive(Serialize, OaSchema, Deserialize)]
pub struct HealthCheckResponse {
    pub status: String,
    pub status_code: u16,
    pub last_frame_timestamp: Option<DateTime<Utc>>,
    pub last_audio_timestamp: Option<DateTime<Utc>>,
    pub last_ui_timestamp: Option<DateTime<Utc>>,
    pub frame_status: String,
    pub audio_status: String,
    pub ui_status: String,
    pub message: String,
    pub verbose_instructions: Option<String>,
}

#[derive(OaSchema, Serialize, Deserialize)]
pub struct SearchResponse {
    pub data: Vec<ContentItem>,
    pub pagination: PaginationInfo,
}

// Update the search function
#[oasgen]
pub(crate) async fn search(
    Query(query): Query<SearchQuery>,
    State(state): State<Arc<AppState>>,
) -> Result<JsonResponse<SearchResponse>, (StatusCode, JsonResponse<serde_json::Value>)> {
    info!(
        "received search request: query='{}', content_type={:?}, limit={}, offset={}, start_time={:?}, end_time={:?}, app_name={:?}, window_name={:?}, min_length={:?}, max_length={:?}, speaker_ids={:?}, frame_name={:?}, browser_url={:?}, focused={:?}",
        query.q.as_deref().unwrap_or(""),
        query.content_type,
        query.pagination.limit,
        query.pagination.offset,
        query.start_time,
        query.end_time,
        query.app_name,
        query.window_name,
        query.min_length,
        query.max_length,
        query.speaker_ids,
        query.frame_name,
        query.browser_url,
        query.focused,
    );

    let query_str = query.q.as_deref().unwrap_or("");

    let content_type = query.content_type.clone();

    let (results, total) = try_join(
        state.db.search(
            query_str,
            content_type.clone(),
            query.pagination.limit,
            query.pagination.offset,
            query.start_time,
            query.end_time,
            query.app_name.as_deref(),
            query.window_name.as_deref(),
            query.min_length,
            query.max_length,
            query.speaker_ids.clone(),
            query.frame_name.as_deref(),
            query.browser_url.as_deref(),
            query.focused,
        ),
        state.db.count_search_results(
            query_str,
            content_type,
            query.start_time,
            query.end_time,
            query.app_name.as_deref(),
            query.window_name.as_deref(),
            query.min_length,
            query.max_length,
            query.speaker_ids.clone(),
            query.frame_name.as_deref(),
            query.browser_url.as_deref(),
            query.focused,
        ),
    )
    .await
    .map_err(|e| {
        error!("failed to perform search operations: {}", e);
        (
            StatusCode::INTERNAL_SERVER_ERROR,
            JsonResponse(json!({"error": format!("failed to perform search operations: {}", e)})),
        )
    })?;

    let mut content_items: Vec<ContentItem> = results
        .iter()
        .map(|result| match result {
            SearchResult::OCR(ocr) => ContentItem::OCR(OCRContent {
                frame_id: ocr.frame_id,
                text: ocr.ocr_text.clone(),
                timestamp: ocr.timestamp,
                file_path: ocr.file_path.clone(),
                offset_index: ocr.offset_index,
                app_name: ocr.app_name.clone(),
                window_name: ocr.window_name.clone(),
                tags: ocr.tags.clone(),
                frame: None,
                frame_name: Some(ocr.frame_name.clone()),
                browser_url: ocr.browser_url.clone(),
                focused: ocr.focused,
            }),
            SearchResult::Audio(audio) => ContentItem::Audio(AudioContent {
                chunk_id: audio.audio_chunk_id,
                transcription: audio.transcription.clone(),
                timestamp: audio.timestamp,
                file_path: audio.file_path.clone(),
                offset_index: audio.offset_index,
                tags: audio.tags.clone(),
                device_name: audio.device_name.clone(),
                device_type: audio.device_type.clone().into(),
                speaker: audio.speaker.clone(),
                start_time: audio.start_time,
                end_time: audio.end_time,
            }),
            SearchResult::UI(ui) => ContentItem::UI(UiContent {
                id: ui.id,
                text: ui.text.clone(),
                timestamp: ui.timestamp,
                app_name: ui.app_name.clone(),
                window_name: ui.window_name.clone(),
                initial_traversal_at: ui.initial_traversal_at,
                file_path: ui.file_path.clone(),
                offset_index: ui.offset_index,
                frame_name: ui.frame_name.clone(),
                browser_url: ui.browser_url.clone(),
            }),
        })
        .collect();

    if query.include_frames {
        debug!("extracting frames for ocr content");
        let frame_futures: Vec<_> = content_items
            .iter()
            .filter_map(|item| {
                if let ContentItem::OCR(ocr_content) = item {
                    Some(extract_frame(
                        &ocr_content.file_path,
                        ocr_content.offset_index,
                    ))
                } else {
                    None
                }
            })
            .collect();

        let frames = try_join_all(frame_futures).await.unwrap(); // TODO: handle error

        for (item, frame) in content_items.iter_mut().zip(frames.into_iter()) {
            if let ContentItem::OCR(ref mut ocr_content) = item {
                ocr_content.frame = Some(frame);
            }
        }
    }

    info!("search completed: found {} results", total);
    Ok(JsonResponse(SearchResponse {
        data: content_items,
        pagination: PaginationInfo {
            limit: query.pagination.limit,
            offset: query.pagination.offset,
            total: total as i64,
        },
    }))
}

#[oasgen]
pub(crate) async fn api_list_audio_devices(
    State(_state): State<Arc<AppState>>,
) -> Result<JsonResponse<Vec<ListDeviceResponse>>, (StatusCode, JsonResponse<serde_json::Value>)> {
    let default_input_device = default_input_device().map_err(|e| {
        (
            StatusCode::INTERNAL_SERVER_ERROR,
            JsonResponse(json!({"error": format!("Failed to get default input device: {}", e)})),
        )
    })?;

    let default_output_device = default_output_device().await.map_err(|e| {
        (
            StatusCode::INTERNAL_SERVER_ERROR,
            JsonResponse(json!({"error": format!("Failed to get default output device: {}", e)})),
        )
    })?;

    let devices = list_audio_devices().await.map_err(|e| {
        (
            StatusCode::INTERNAL_SERVER_ERROR,
            JsonResponse(json!({"error": format!("Failed to list audio devices: {}", e)})),
        )
    })?;

    let response: Vec<ListDeviceResponse> = devices
        .into_iter()
        .map(|device| {
            let is_default = device == default_input_device || device == default_output_device;
            ListDeviceResponse {
                name: device.to_string(),
                is_default,
            }
        })
        .collect();

    if response.is_empty() {
        Err((
            StatusCode::NOT_FOUND,
            JsonResponse(json!({"error": "No audio devices found"})),
        ))
    } else {
        Ok(JsonResponse(response))
    }
}

#[oasgen]
pub async fn api_list_monitors(
) -> Result<JsonResponse<Vec<MonitorInfo>>, (StatusCode, JsonResponse<serde_json::Value>)> {
    let monitors = list_monitors().await;
    let monitor_info = futures::future::join_all(monitors.into_iter().map(|monitor| async move {
        let monitor_id = monitor.id();
        match get_monitor_by_id(monitor_id).await {
            Some(monitor) => MonitorInfo {
                id: monitor.id(),
                name: monitor.name().to_string(),
                width: monitor.width(),
                height: monitor.height(),
                is_default: monitor.is_primary(),
            },
            None => MonitorInfo {
                id: monitor_id,
                name: "Unknown".to_string(),
                width: 0,
                height: 0,
                is_default: false,
            },
        }
    }))
    .await;

    if monitor_info.is_empty() {
        Err((
            StatusCode::NOT_FOUND,
            JsonResponse(json!({"error": "No monitors found"})),
        ))
    } else {
        Ok(JsonResponse(monitor_info))
    }
}

#[oasgen]
pub(crate) async fn add_tags(
    State(state): State<Arc<AppState>>,
    Path((content_type, id)): Path<(String, i64)>,
    JsonResponse(payload): JsonResponse<AddTagsRequest>,
) -> Result<Json<AddTagsResponse>, (StatusCode, JsonResponse<Value>)> {
    let content_type = match content_type.as_str() {
        "vision" => TagContentType::Vision,
        "audio" => TagContentType::Audio,
        _ => {
            return Err((
                StatusCode::BAD_REQUEST,
                JsonResponse(json!({"error": "Invalid content type"})),
            ))
        }
    };

    match state.db.add_tags(id, content_type, payload.tags).await {
        Ok(_) => Ok(JsonResponse(AddTagsResponse { success: true })),
        Err(e) => {
            error!("Failed to add tags: {}", e);
            Err((
                StatusCode::INTERNAL_SERVER_ERROR,
                JsonResponse(json!({"error": e.to_string()})),
            ))
        }
    }
}

#[oasgen]
pub(crate) async fn remove_tags(
    State(state): State<Arc<AppState>>,
    Path((content_type, id)): Path<(String, i64)>,
    JsonResponse(payload): JsonResponse<RemoveTagsRequest>,
) -> Result<Json<RemoveTagsResponse>, (StatusCode, JsonResponse<Value>)> {
    let content_type = match content_type.as_str() {
        "vision" => TagContentType::Vision,
        "audio" => TagContentType::Audio,
        _ => {
            return Err((
                StatusCode::BAD_REQUEST,
                JsonResponse(json!({"error": "Invalid content type"})),
            ))
        }
    };

    match state.db.remove_tags(id, content_type, payload.tags).await {
        Ok(_) => Ok(JsonResponse(RemoveTagsResponse { success: true })),
        Err(e) => {
            error!("Failed to remove tag: {}", e);
            Err((
                StatusCode::INTERNAL_SERVER_ERROR,
                JsonResponse(json!({"error": e.to_string()})),
            ))
        }
    }
}

#[oasgen]
pub async fn health_check(State(state): State<Arc<AppState>>) -> JsonResponse<HealthCheckResponse> {
    let now = std::time::SystemTime::now()
        .duration_since(std::time::UNIX_EPOCH)
        .unwrap()
        .as_secs();

    let app_uptime = (now as i64) - (state.app_start_time.timestamp());
    let grace_period = 120; // 2 minutes in seconds

    let last_capture = screenpipe_audio::core::LAST_AUDIO_CAPTURE.load(Ordering::Relaxed);
    let audio_active = if app_uptime < grace_period {
        true // Consider active during grace period
    } else {
        now - last_capture < 5 // Consider active if captured in last 5 seconds
    };

    let (last_frame, audio, last_ui) = match state.db.get_latest_timestamps().await {
        Ok((frame, audio, ui)) => (frame, audio, ui),
        Err(e) => {
            error!("failed to get latest timestamps: {}", e);
            (None, None, None)
        }
    };

    let now = Utc::now();
    let threshold = Duration::from_secs(1800); // 30 minutes

    let frame_status = if state.vision_disabled {
        "disabled"
    } else {
        match last_frame {
            Some(timestamp)
                if now.signed_duration_since(timestamp)
                    < chrono::Duration::from_std(threshold).unwrap() =>
            {
                "ok"
            }
            Some(_) => "stale",
            None => "no data",
        }
    };

    let audio_status = if state.audio_disabled {
        "disabled"
    } else if audio_active {
        "ok"
    } else {
        "stale"
    };

    let ui_status = if !state.ui_monitoring_enabled {
        "disabled"
    } else {
        match last_ui {
            Some(timestamp)
                if now.signed_duration_since(timestamp)
                    < chrono::Duration::from_std(threshold).unwrap() =>
            {
                "ok"
            }
            Some(_) => "stale",
            None => "no data",
        }
    };

    let (overall_status, message, verbose_instructions, status_code) = if (frame_status == "ok"
        || frame_status == "disabled")
        && (audio_status == "ok" || audio_status == "disabled")
        && (ui_status == "ok" || ui_status == "disabled")
    {
        (
            "healthy",
            "all systems are functioning normally.".to_string(),
            None,
            200,
        )
    } else {
        let mut unhealthy_systems = Vec::new();
        if frame_status != "ok" && frame_status != "disabled" {
            unhealthy_systems.push("vision");
        }
        if audio_status != "ok" && audio_status != "disabled" {
            unhealthy_systems.push("audio");
        }
        if ui_status != "ok" && ui_status != "disabled" {
            unhealthy_systems.push("ui monitoring");
        }

        (
            "unhealthy",
            format!("some systems are not functioning properly: {}. frame status: {}, audio status: {}, ui status: {}",
                    unhealthy_systems.join(", "), frame_status, audio_status, ui_status),
            Some("if you're experiencing issues, please try contacting us on discord".to_string()),
            500,
        )
    };

    JsonResponse(HealthCheckResponse {
        status: overall_status.to_string(),
        status_code,
        last_frame_timestamp: last_frame,
        last_audio_timestamp: audio,
        last_ui_timestamp: last_ui,
        frame_status: frame_status.to_string(),
        audio_status: audio_status.to_string(),
        ui_status: ui_status.to_string(),
        message,
        verbose_instructions,
    })
}
// Request and response structs
#[derive(OaSchema, Deserialize)]
struct DownloadPipeRequest {
    url: String,
}

#[derive(OaSchema, Deserialize)]
struct DownloadPipePrivateRequest {
    url: String,
    pipe_name: String,
    pipe_id: String,
}

#[derive(OaSchema, Deserialize)]
struct RunPipeRequest {
    pipe_id: String,
}

#[derive(OaSchema, Deserialize)]
struct UpdatePipeConfigRequest {
    pipe_id: String,
    config: serde_json::Value,
}

#[derive(OaSchema, Deserialize)]
struct UpdatePipeVersionRequest {
    pipe_id: String,
    source: String,
}

#[oasgen]
async fn download_pipe_handler(
    State(state): State<Arc<AppState>>,
    JsonResponse(payload): JsonResponse<DownloadPipeRequest>,
) -> Result<JsonResponse<serde_json::Value>, (StatusCode, JsonResponse<Value>)> {
    debug!("Downloading pipe: {}", payload.url);
    match state.pipe_manager.download_pipe(&payload.url).await {
        Ok(pipe_dir) => Ok(JsonResponse(json!({
            "data": {
                "pipe_id": pipe_dir,
                "message": "pipe downloaded successfully"
            },
            "success": true
        }))),
        Err(e) => {
            error!("Failed to download pipe: {}", e);
            Err((
                StatusCode::INTERNAL_SERVER_ERROR,
                JsonResponse(json!({
                    "error": format!("failed to download pipe: {}", e),
                    "success": false
                })),
            ))
        }
    }
}

#[oasgen]
async fn download_pipe_private_handler(
    State(state): State<Arc<AppState>>,
    JsonResponse(payload): JsonResponse<DownloadPipePrivateRequest>,
) -> Result<JsonResponse<serde_json::Value>, (StatusCode, JsonResponse<Value>)> {
    match state
        .pipe_manager
        .download_pipe_private(&payload.url, &payload.pipe_name, &payload.pipe_id)
        .await
    {
        Ok(pipe_dir) => Ok(JsonResponse(json!({
            "data": {
                "pipe_id": pipe_dir,
                "message": "pipe downloaded successfully"
            },
            "success": true
        }))),
        Err(e) => {
            error!("Failed to download pipe: {}", e);
            Err((
                StatusCode::INTERNAL_SERVER_ERROR,
                JsonResponse(json!({
                    "error": format!("failed to download pipe: {}", e),
                    "success": false
                })),
            ))
        }
    }
}

#[oasgen]
async fn run_pipe_handler(
    State(state): State<Arc<AppState>>,
    JsonResponse(payload): JsonResponse<RunPipeRequest>,
) -> Result<JsonResponse<Value>, (StatusCode, JsonResponse<Value>)> {
    debug!("starting pipe: {}", payload.pipe_id);

    match state
        .pipe_manager
        .update_config(
            &payload.pipe_id,
            serde_json::json!({
                "enabled": true,
            }),
        )
        .await
    {
        Ok(_) => Ok(JsonResponse(json!({
            "data": {
                "pipe_id": payload.pipe_id,
                "message": "pipe started"
            },
            "success": true
        }))),
        Err(e) => Err((
            StatusCode::BAD_REQUEST,
            JsonResponse(json!({
                "error": format!("failed to start pipe: {}", e),
                "success": false
            })),
        )),
    }
}

#[oasgen]
async fn stop_pipe_handler(
    State(state): State<Arc<AppState>>,
    JsonResponse(payload): JsonResponse<RunPipeRequest>,
) -> Result<JsonResponse<Value>, (StatusCode, JsonResponse<Value>)> {
    debug!("Stopping pipe: {}", payload.pipe_id);
    match state
        .pipe_manager
        .update_config(
            &payload.pipe_id,
            serde_json::json!({
                "enabled": false,
            }),
        )
        .await
    {
        Ok(_) => Ok(JsonResponse(json!({
            "data": {
                "pipe_id": payload.pipe_id,
                "message": "pipe stopped"
            },
            "success": true
        }))),
        Err(e) => Err((
            StatusCode::BAD_REQUEST,
            JsonResponse(json!({
                "error": format!("failed to stop pipe: {}", e),
                "success": false
            })),
        )),
    }
}

#[oasgen]
async fn update_pipe_config_handler(
    State(state): State<Arc<AppState>>,
    JsonResponse(payload): JsonResponse<UpdatePipeConfigRequest>,
) -> Result<JsonResponse<Value>, (StatusCode, JsonResponse<Value>)> {
    debug!("Updating pipe config for: {}", payload.pipe_id);
    match state
        .pipe_manager
        .update_config(&payload.pipe_id, payload.config)
        .await
    {
        Ok(_) => Ok(JsonResponse(json!({
            "data": {
                "pipe_id": payload.pipe_id,
                "message": "pipe config updated"
            },
            "success": true
        }))),
        Err(e) => Err((
            StatusCode::BAD_REQUEST,
            JsonResponse(json!({
                "error": format!("failed to update pipe config: {}", e),
                "success": false
            })),
        )),
    }
}

#[oasgen]
async fn update_pipe_version_handler(
    State(state): State<Arc<AppState>>,
    JsonResponse(payload): JsonResponse<UpdatePipeVersionRequest>,
) -> Result<JsonResponse<Value>, (StatusCode, JsonResponse<Value>)> {
    debug!("Updating pipe version for: {}", payload.pipe_id);
    match state
        .pipe_manager
        .update_pipe_version(&payload.pipe_id, &payload.source)
        .await
    {
        Ok(_) => Ok(JsonResponse(json!({
            "data": {
                "pipe_id": payload.pipe_id,
                "message": "pipe version updated"
            },
            "success": true
        }))),
        Err(e) => Err((
            StatusCode::BAD_REQUEST,
            JsonResponse(json!({
                "error": format!("failed to update pipe version: {}", e),
                "success": false
            })),
        )),
    }
}

#[oasgen]
async fn get_pipe_info_handler(
    State(state): State<Arc<AppState>>,
    Path(pipe_id): Path<String>,
) -> Result<JsonResponse<Value>, (StatusCode, JsonResponse<Value>)> {
    debug!("Getting pipe info for: {}", pipe_id);
    match state.pipe_manager.get_pipe_info(&pipe_id).await {
        Some(info) => Ok(JsonResponse(json!({
            "data": info,
            "success": true
        }))),
        None => Err((
            StatusCode::NOT_FOUND,
            JsonResponse(json!({
                "error": "pipe not found",
                "success": false
            })),
        )),
    }
}

#[oasgen]
async fn list_pipes_handler(State(state): State<Arc<AppState>>) -> JsonResponse<Value> {
    let pipes = state.pipe_manager.list_pipes().await;
    JsonResponse(json!({
        "data": pipes,
        "success": true
    }))
}

pub struct SCServer {
    db: Arc<DatabaseManager>,
    addr: SocketAddr,
    audio_manager: Arc<AudioManager>,
    screenpipe_dir: PathBuf,
    pipe_manager: Arc<PipeManager>,
    vision_disabled: bool,
    audio_disabled: bool,
    ui_monitoring_enabled: bool,
}

impl SCServer {
    #[allow(clippy::too_many_arguments)]
    pub fn new(
        db: Arc<DatabaseManager>,
        addr: SocketAddr,
        screenpipe_dir: PathBuf,
        pipe_manager: Arc<PipeManager>,
        vision_disabled: bool,
        audio_disabled: bool,
        ui_monitoring_enabled: bool,
        audio_manager: Arc<AudioManager>,
    ) -> Self {
        SCServer {
            db,
            addr,
            screenpipe_dir,
            pipe_manager,
            vision_disabled,
            audio_disabled,
            ui_monitoring_enabled,
            audio_manager,
        }
    }

    pub async fn start(self, enable_frame_cache: bool) -> Result<(), std::io::Error> {
        // Create the OpenAPI server
        let app = self.create_router(enable_frame_cache).await;

        #[cfg(feature = "experimental")]
        let app = app.route("/experimental/input_control", post(input_control_handler));

        // Create the listener
        let listener = TcpListener::bind(&self.addr).await?;
        info!("Server listening on {}", self.addr);

        // Start serving
        serve(
            listener,
            app.into_make_service_with_connect_info::<SocketAddr>(),
        )
        .await
        .map_err(|e| std::io::Error::new(std::io::ErrorKind::Other, e))?;

        Ok(())
    }

    pub async fn create_router(&self, enable_frame_cache: bool) -> Router {
        let app_state = Arc::new(AppState {
            db: self.db.clone(),
            audio_manager: self.audio_manager.clone(),
            app_start_time: Utc::now(),
            screenpipe_dir: self.screenpipe_dir.clone(),
            pipe_manager: self.pipe_manager.clone(),
            vision_disabled: self.vision_disabled,
            audio_disabled: self.audio_disabled,
            ui_monitoring_enabled: self.ui_monitoring_enabled,
            frame_cache: if enable_frame_cache {
                Some(Arc::new(
                    FrameCache::new(self.screenpipe_dir.clone().join("data"), self.db.clone())
                        .await
                        .unwrap(),
                ))
            } else {
                None
            },
            frame_image_cache: if enable_frame_cache {
                Some(Arc::new(Mutex::new(LruCache::new(
                    NonZeroUsize::new(100).unwrap(),
                ))))
            } else {
                None
            },
            element_cache: Arc::new(Mutex::new(None)),
        });

        let cors = CorsLayer::new()
            .allow_origin(Any)
            .allow_methods(Any)
            .allow_headers(Any)
            .expose_headers([
                axum::http::header::CONTENT_TYPE,
                axum::http::header::CACHE_CONTROL,
            ]);
        let server = Server::axum()
            .get("/search", search)
            .get("/audio/list", api_list_audio_devices)
            .get("/vision/list", api_list_monitors)
            .post("/tags/:content_type/:id", add_tags)
            .delete("/tags/:content_type/:id", remove_tags)
            .get("/pipes/info/:pipe_id", get_pipe_info_handler)
            .get("/pipes/list", list_pipes_handler)
            .post("/pipes/download", download_pipe_handler)
            .post("/pipes/download-private", download_pipe_private_handler)
            .post("/pipes/enable", run_pipe_handler)
            .post("/pipes/disable", stop_pipe_handler)
            .post("/pipes/update", update_pipe_config_handler)
            .post("/pipes/update-version", update_pipe_version_handler)
            .post("/pipes/delete", delete_pipe_handler)
            .post("/pipes/purge", purge_pipe_handler)
            .get("/frames/:frame_id", get_frame_data)
            .get("/health", health_check)
            .post("/raw_sql", execute_raw_sql)
            .post("/add", add_to_database)
            .get("/speakers/unnamed", get_unnamed_speakers_handler)
            .post("/speakers/update", update_speaker_handler)
            .get("/speakers/search", search_speakers_handler)
            .post("/speakers/delete", delete_speaker_handler)
            .post("/speakers/hallucination", mark_as_hallucination_handler)
            .post("/speakers/merge", merge_speakers_handler)
            .get("/speakers/similar", get_similar_speakers_handler)
            .post("/experimental/frames/merge", merge_frames_handler)
            .get("/experimental/validate/media", validate_media_handler)
            .post("/experimental/operator", find_elements_handler)
            .post("/experimental/operator/click", click_element_handler)
            .post("/experimental/operator/type", type_text_handler)
            .post("/experimental/operator/get_text", get_text_handler)
            .post("/experimental/operator/list-interactable-elements", list_interactable_elements_handler)
            .post("/experimental/click-by-index", click_by_index_handler)
            .post("/audio/start", start_audio)
            .post("/audio/stop", stop_audio)
            .get("/semantic-search", semantic_search_handler)
            .get("/pipes/build-status/:pipe_id", get_pipe_build_status)
            .get("/search/keyword", keyword_search_handler)
            .post("/v1/embeddings", create_embeddings)
            .post("/audio/device/start", start_audio_device)
            .post("/audio/device/stop", stop_audio_device)
            // .post("/vision/start", start_vision_device)
            // .post("/vision/stop", stop_vision_device)
            // .post("/audio/restart", restart_audio_devices)
            // .post("/vision/restart", restart_vision_devices)
            .route_yaml_spec("/openapi.yaml")
            .route_json_spec("/openapi.json")
            .freeze();

        // Build the main router with all routes
        Router::new()
            .merge(server.into_router())
            // NOTE: websockerts and sse is not supported by openapi so we move it down here
            .route("/stream/frames", get(stream_frames_handler))
            .route("/ws/events", get(ws_events_handler))
            .route("/ws/health", get(ws_health_handler))
            .route("/frames/export", get(handle_video_export_ws))
            .with_state(app_state)
            .layer(cors)
            .layer(TraceLayer::new_for_http().make_span_with(DefaultMakeSpan::default()))
    }
}

#[oasgen]
async fn merge_frames_handler(
    State(state): State<Arc<AppState>>,
    JsonResponse(payload): JsonResponse<MergeVideosRequest>,
) -> Result<JsonResponse<MergeVideosResponse>, (StatusCode, JsonResponse<Value>)> {
    let output_dir = state.screenpipe_dir.join("videos");

    match merge_videos(payload, output_dir).await {
        Ok(response) => Ok(JsonResponse(response)),
        Err(e) => {
            error!("Failed to merge frames: {}", e);
            Err((
                StatusCode::INTERNAL_SERVER_ERROR,
                JsonResponse(json!({"error": e.to_string()})),
            ))
        }
    }
}

#[oasgen]
async fn validate_media_handler(
    State(_state): State<Arc<AppState>>,
    Query(params): Query<ValidateMediaParams>,
) -> Result<Json<Value>, (StatusCode, Json<Value>)> {
    match validate_media(&params.file_path).await {
        Ok(_) => Ok(Json(json!({"status": "valid media file"}))),
        Err(e) => Err((
            StatusCode::EXPECTATION_FAILED,
            Json(json!({"status": e.to_string()})),
        )),
    }
}

#[derive(OaSchema, Deserialize)]
struct RawSqlQuery {
    query: String,
}

#[oasgen]
async fn execute_raw_sql(
    State(state): State<Arc<AppState>>,
    JsonResponse(payload): JsonResponse<RawSqlQuery>,
) -> Result<JsonResponse<serde_json::Value>, (StatusCode, JsonResponse<serde_json::Value>)> {
    match state.db.execute_raw_sql(&payload.query).await {
        Ok(result) => Ok(JsonResponse(result)),
        Err(e) => {
            error!("Failed to execute raw SQL query: {}", e);
            Err((
                StatusCode::INTERNAL_SERVER_ERROR,
                JsonResponse(json!({"error": e.to_string()})),
            ))
        }
    }
}

#[derive(OaSchema, Deserialize)]
pub struct AddContentRequest {
    pub device_name: String,     // Moved device_name to the top level
    pub content: AddContentData, // The actual content (either Frame or Transcription)
}

#[derive(OaSchema, Deserialize)]
pub struct AddContentData {
    pub content_type: String,
    pub data: ContentData,
}

#[derive(OaSchema, Deserialize)]
#[serde(untagged)]
pub enum ContentData {
    Frames(Vec<FrameContent>),
    Transcription(AudioTranscription),
}

#[derive(OaSchema, Deserialize)]
pub struct FrameContent {
    pub file_path: String,
    pub timestamp: Option<DateTime<Utc>>,
    pub app_name: Option<String>,
    pub window_name: Option<String>,
    pub ocr_results: Option<Vec<OCRResult>>,
    pub tags: Option<Vec<String>>,
}

#[derive(Serialize, OaSchema, Deserialize, Debug)]
pub struct OCRResult {
    pub text: String,
    pub text_json: Option<String>,
    pub ocr_engine: Option<String>,
    pub focused: Option<bool>,
}

#[derive(OaSchema, Deserialize)]
pub struct AudioTranscription {
    pub transcription: String,
    pub transcription_engine: String,
}

#[derive(OaSchema, Serialize)]
pub struct AddContentResponse {
    pub success: bool,
    pub message: Option<String>,
}

async fn add_frame_to_db(
    state: &AppState,
    frame: &FrameContent,
    device_name: &str,
) -> Result<(), anyhow::Error> {
    let db = &state.db;

    let frame_id = db
        .insert_frame(
            device_name,
            Some(frame.timestamp.unwrap_or_else(Utc::now)),
            None,
            frame.app_name.as_deref(),
            frame.window_name.as_deref(),
            false,
        )
        .await?;

    if let Some(ocr_results) = &frame.ocr_results {
        for ocr in ocr_results {
            db.insert_ocr_text(
                frame_id,
                &ocr.text,
                ocr.text_json.as_deref().unwrap_or(""),
                Arc::new(OcrEngine::default().into()), // Ideally could pass any str as ocr_engine since can be run outside of screenpipe
            )
            .await?;
        }
    }

    if let Some(tags) = &frame.tags {
        db.add_tags(frame_id, TagContentType::Vision, tags.clone())
            .await?;
    }

    Ok(())
}

fn encode_frame_from_file_path(file_path: &str) -> Result<Vec<u8>, anyhow::Error> {
    let image = image::open(file_path)?;
    let mut buffer = Vec::new();
    image.write_to(&mut std::io::Cursor::new(&mut buffer), ImageFormat::Png)?;
    Ok(buffer)
}

async fn write_frames_to_video(
    frames: &Vec<FrameContent>,
    video_file_path: &str,
    fps: f64,
) -> Result<(), anyhow::Error> {
    let mut ffmpeg_child = start_ffmpeg_process(video_file_path, fps).await?;
    let mut ffmpeg_stdin = ffmpeg_child
        .stdin
        .take()
        .expect("Failed to open stdin for FFmpeg");

    for frame in frames {
        let encoded_frame = encode_frame_from_file_path(&frame.file_path)?;
        if let Err(e) = write_frame_to_ffmpeg(&mut ffmpeg_stdin, &encoded_frame).await {
            error!("Failed to write frame to FFmpeg: {}", e);
            return Err(e);
        }
    }

    finish_ffmpeg_process(ffmpeg_child, Some(ffmpeg_stdin)).await;
    Ok(())
}

async fn add_transcription_to_db(
    state: &AppState,
    transcription: &AudioTranscription,
    device_name: &str,
) -> Result<(), anyhow::Error> {
    let db = &state.db;

    let dummy_audio_chunk_id = db.insert_audio_chunk("").await?;

    db.insert_audio_transcription(
        dummy_audio_chunk_id, // No associated audio chunk
        &transcription.transcription,
        -1,
        &transcription.transcription_engine,
        &screenpipe_db::AudioDevice {
            name: device_name.to_string(),
            device_type: DeviceType::Input.into(),
        },
        None,
        None,
        None,
    )
    .await?;

    Ok(())
}

#[oasgen]
pub(crate) async fn add_to_database(
    State(state): State<Arc<AppState>>,
    Json(payload): Json<AddContentRequest>,
) -> Result<Json<AddContentResponse>, (StatusCode, Json<serde_json::Value>)> {
    let device_name = payload.device_name.clone();
    let mut success_messages = Vec::new();

    match payload.content.content_type.as_str() {
        "frames" => {
            if let ContentData::Frames(frames) = &payload.content.data {
                if !frames.is_empty() {
                    let output_dir = state.screenpipe_dir.join("data");
                    let time = Utc::now();
                    let formatted_time = time.format("%Y-%m-%d_%H-%M-%S").to_string();
                    let video_file_path = output_dir
                        .join(format!("{}_{}.mp4", device_name, formatted_time))
                        .to_str()
                        .expect("Failed to create valid path")
                        .to_string();

                    if let Err(e) = state
                        .db
                        .insert_video_chunk(&video_file_path, &device_name)
                        .await
                    {
                        error!(
                            "Failed to insert video chunk for device {}: {}",
                            device_name, e
                        );
                        return Err((
                            StatusCode::INTERNAL_SERVER_ERROR,
                            JsonResponse(
                                json!({"error": format!("Failed to insert video chunk: {}", e)}),
                            ),
                        ));
                    }

                    if let Err(e) = write_frames_to_video(frames, &video_file_path, MAX_FPS).await {
                        error!(
                            "Failed to write frames to video file {}: {}",
                            video_file_path, e
                        );
                        return Err((
                            StatusCode::INTERNAL_SERVER_ERROR,
                            JsonResponse(
                                json!({"error": format!("Failed to write frames to video: {}", e)}),
                            ),
                        ));
                    }

                    for frame in frames {
                        if let Err(e) = add_frame_to_db(&state, frame, &device_name).await {
                            error!(
                                "Failed to add frame content for device {}: {}",
                                device_name, e
                            );
                        }
                    }

                    success_messages.push("Frames added successfully".to_string());
                }
            }
        }
        "transcription" => {
            if let ContentData::Transcription(transcription) = &payload.content.data {
                if let Err(e) = add_transcription_to_db(&state, transcription, &device_name).await {
                    error!(
                        "Failed to add transcription for device {}: {}",
                        device_name, e
                    );
                    return Err((
                        StatusCode::INTERNAL_SERVER_ERROR,
                        JsonResponse(
                            json!({"error": format!("Failed to add transcription: {}", e)}),
                        ),
                    ));
                }

                success_messages.push("Transcription added successfully".to_string());
            }
        }
        _ => {
            error!("Unknown content type: {}", payload.content.content_type);
            return Err((
                StatusCode::BAD_REQUEST,
                JsonResponse(json!({"error": "Unsupported content type"})),
            ));
        }
    }

    Ok(JsonResponse(AddContentResponse {
        success: true,
        message: Some(success_messages.join(", ")),
    }))
}

#[cfg(feature = "experimental")]
async fn input_control_handler(
    JsonResponse(payload): JsonResponse<InputControlRequest>,
) -> Result<JsonResponse<InputControlResponse>, (StatusCode, JsonResponse<Value>)> {
    use enigo::{Keyboard, Mouse};

    info!("input control handler {:?}", payload);
    let mut enigo = Enigo::new(&Settings::default()).map_err(|e| {
        (
            StatusCode::INTERNAL_SERVER_ERROR,
            JsonResponse(json!({"error": format!("failed to initialize enigo: {}", e)})),
        )
    })?;

    match payload.action {
        InputAction::KeyPress(key) => {
            let _ = enigo.key(key_from_string(&key).unwrap(), enigo::Direction::Press);
        }
        InputAction::MouseMove { x, y } => {
            let _ = enigo.move_mouse(x, y, enigo::Coordinate::Abs);
        }
        InputAction::MouseClick(button) => {
            let _ = enigo.button(
                mouse_button_from_string(&button).unwrap(),
                enigo::Direction::Press,
            );
        }
        InputAction::WriteText(text) => {
            let _ = enigo.text(&text);
        }
    }

    Ok(JsonResponse(InputControlResponse { success: true }))
}

#[cfg(feature = "experimental")]
fn key_from_string(key: &str) -> Result<Key, (StatusCode, JsonResponse<Value>)> {
    match key {
        "enter" => Ok(Key::Return),
        "space" => Ok(Key::Space),
        // Add more key mappings as needed
        _ => Err((
            StatusCode::BAD_REQUEST,
            JsonResponse(json!({"error": format!("Unsupported key: {}", key)})),
        )),
    }
}

#[cfg(feature = "experimental")]
fn mouse_button_from_string(
    button: &str,
) -> Result<enigo::Button, (StatusCode, JsonResponse<Value>)> {
    match button {
        "left" => Ok(enigo::Button::Left),
        "right" => Ok(enigo::Button::Right),
        // Add more button mappings as needed
        _ => Err((
            StatusCode::BAD_REQUEST,
            JsonResponse(json!({"error": format!("Unsupported mouse button: {}", button)})),
        )),
    }
}

// Add these new structs:
#[cfg(feature = "experimental")]
#[derive(Deserialize, Debug)]
struct InputControlRequest {
    action: InputAction,
}

#[cfg(feature = "experimental")]
#[derive(Deserialize, Debug)]
#[serde(tag = "type", content = "data")]
enum InputAction {
    KeyPress(String),
    MouseMove { x: i32, y: i32 },
    MouseClick(String),
    WriteText(String),
}

#[cfg(feature = "experimental")]
#[derive(Serialize)]
struct InputControlResponse {
    success: bool,
}

// Add this new struct
#[derive(Deserialize)]
pub struct StreamFramesRequest {
    start_time: DateTime<Utc>,
    end_time: DateTime<Utc>,
    #[serde(rename = "order")]
    #[serde(default = "Order::default")]
    order: Order,
}

#[derive(Debug, Serialize)]
pub struct StreamTimeSeriesResponse {
    pub timestamp: DateTime<Utc>,
    pub devices: Vec<DeviceFrameResponse>,
}

#[derive(Debug, Serialize)]
pub struct DeviceFrameResponse {
    pub device_id: String,
    // pub frame: String, // base64 encoded image
    pub frame_id: i64,
    pub metadata: DeviceMetadata,
    pub audio: Vec<AudioData>,
}

#[derive(Debug, Serialize)]
pub struct DeviceMetadata {
    pub file_path: String,
    pub app_name: String,
    pub window_name: String,
    pub ocr_text: String,
}

#[derive(Debug, Serialize)]
pub struct AudioData {
    pub device_name: String,
    pub is_input: bool,
    pub transcription: String,
    pub audio_file_path: String,
    pub duration_secs: f64,
    pub start_offset: f64, // offset from frame timestamp
}

impl From<TimeSeriesFrame> for StreamTimeSeriesResponse {
    fn from(frame: TimeSeriesFrame) -> Self {
        StreamTimeSeriesResponse {
            timestamp: frame.timestamp,
            devices: frame
                .frame_data
                .into_iter()
                .map(|device_frame| {
                    DeviceFrameResponse {
                        device_id: device_frame.device_id,
                        // frame: BASE64_STANDARD.encode(&device_frame.image_data),
                        frame_id: device_frame.frame_id,
                        metadata: DeviceMetadata {
                            file_path: device_frame.metadata.file_path,
                            app_name: device_frame.metadata.app_name,
                            window_name: device_frame.metadata.window_name,
                            ocr_text: device_frame.metadata.ocr_text,
                        },
                        audio: device_frame
                            .audio_entries
                            .into_iter()
                            .map(|audio| {
                                AudioData {
                                    device_name: audio.device_name,
                                    is_input: audio.is_input,
                                    transcription: audio.transcription,
                                    audio_file_path: audio.audio_file_path,
                                    duration_secs: audio.duration_secs,
                                    start_offset: 0.0, // calculate based on audio timestamp vs frame timestamp
                                }
                            })
                            .collect(),
                    }
                })
                .collect(),
        }
    }
}

#[derive(OaSchema, Deserialize, Debug)]
pub struct GetUnnamedSpeakersRequest {
    limit: u32,
    offset: u32,
    // comma separated list of speaker ids to include
    #[serde(
        deserialize_with = "from_comma_separated_array",
        default = "default_speaker_ids"
    )]
    speaker_ids: Option<Vec<i64>>,
}

fn default_speaker_ids() -> Option<Vec<i64>> {
    None
}

#[derive(OaSchema, Deserialize, Debug)]
pub struct GetSimilarSpeakersRequest {
    speaker_id: i64,
    limit: u32,
}

fn from_comma_separated_array<'de, D>(deserializer: D) -> Result<Option<Vec<i64>>, D::Error>
where
    D: Deserializer<'de>,
{
    let s = Option::<String>::deserialize(deserializer).unwrap_or(None);
    let s = match s {
        None => return Ok(None),
        Some(s) => s,
    };
    s.split(',')
        .map(|i| i64::from_str(i).map_err(serde::de::Error::custom))
        .collect::<Result<Vec<_>, _>>()
        .map(Some)
}

#[oasgen]
async fn get_unnamed_speakers_handler(
    State(state): State<Arc<AppState>>,
    Query(request): Query<GetUnnamedSpeakersRequest>,
) -> Result<JsonResponse<Vec<Speaker>>, (StatusCode, JsonResponse<Value>)> {
    let speakers = state
        .db
        .get_unnamed_speakers(request.limit, request.offset, request.speaker_ids)
        .await
        .map_err(|e| {
            (
                StatusCode::INTERNAL_SERVER_ERROR,
                JsonResponse(json!({"error": e.to_string()})),
            )
        })?;

    // convert metadata to json
    let speakers = speakers
        .into_iter()
        .map(|speaker| {
            let mut metadata: Value = serde_json::from_str(&speaker.metadata).unwrap();
            if let Some(audio_samples) = metadata.get("audio_samples").and_then(|v| v.as_array()) {
                metadata["audio_samples"] = serde_json::to_value(audio_samples).unwrap();
            }
            Speaker {
                metadata: metadata.to_string(),
                ..speaker
            }
        })
        .collect();

    Ok(JsonResponse(speakers))
}

#[oasgen]
async fn update_speaker_handler(
    State(state): State<Arc<AppState>>,
    Json(payload): Json<UpdateSpeakerRequest>,
) -> Result<JsonResponse<Speaker>, (StatusCode, JsonResponse<Value>)> {
    let speaker_id = payload.id;

    if let Some(name) = payload.name {
        if let Err(e) = state.db.update_speaker_name(speaker_id, &name).await {
            return Err((
                StatusCode::INTERNAL_SERVER_ERROR,
                JsonResponse(json!({"error": e.to_string()})),
            ));
        }
    }

    if let Some(metadata) = payload.metadata {
        if let Err(e) = state
            .db
            .update_speaker_metadata(speaker_id, &metadata)
            .await
        {
            return Err((
                StatusCode::INTERNAL_SERVER_ERROR,
                JsonResponse(json!({"error": e.to_string()})),
            ));
        }
    }

    Ok(JsonResponse(
        state.db.get_speaker_by_id(speaker_id).await.unwrap(),
    ))
}

#[oasgen]
async fn search_speakers_handler(
    State(state): State<Arc<AppState>>,
    Query(request): Query<SearchSpeakersRequest>,
) -> Result<JsonResponse<Vec<Speaker>>, (StatusCode, JsonResponse<Value>)> {
    let search_prefix = request.name.unwrap_or_default();
    Ok(JsonResponse(
        state.db.search_speakers(&search_prefix).await.unwrap(),
    ))
}

#[oasgen]
async fn delete_speaker_handler(
    State(state): State<Arc<AppState>>,
    Json(payload): Json<DeleteSpeakerRequest>,
) -> Result<JsonResponse<Value>, (StatusCode, JsonResponse<Value>)> {
    // get audio_chunks for this speaker
    let audio_chunks = state
        .db
        .get_audio_chunks_for_speaker(payload.id)
        .await
        .map_err(|e| {
            (
                StatusCode::INTERNAL_SERVER_ERROR,
                JsonResponse(json!({"error": e.to_string()})),
            )
        })?;

    state.db.delete_speaker(payload.id).await.map_err(|e| {
        (
            StatusCode::INTERNAL_SERVER_ERROR,
            JsonResponse(json!({"error": e.to_string()})),
        )
    })?;

    // delete all audio chunks from the file system
    for audio_chunk in audio_chunks {
        if audio_chunk.start_time.is_some() && audio_chunk.end_time.is_some() {
            std::fs::remove_file(audio_chunk.file_path).map_err(|e| {
                (
                    StatusCode::INTERNAL_SERVER_ERROR,
                    JsonResponse(json!({"error": e.to_string()})),
                )
            })?;
        }
    }

    Ok(JsonResponse(json!({"success": true})))
}

#[oasgen]
async fn mark_as_hallucination_handler(
    State(state): State<Arc<AppState>>,
    Json(payload): Json<MarkAsHallucinationRequest>,
) -> Result<JsonResponse<Value>, (StatusCode, JsonResponse<Value>)> {
    let speaker_id = payload.speaker_id;

    state
        .db
        .mark_speaker_as_hallucination(speaker_id)
        .await
        .unwrap();

    Ok(JsonResponse(json!({"success": true})))
}

#[oasgen]
async fn merge_speakers_handler(
    State(state): State<Arc<AppState>>,
    Json(payload): Json<MergeSpeakersRequest>,
) -> Result<JsonResponse<Value>, (StatusCode, JsonResponse<Value>)> {
    let speaker_to_keep_id = payload.speaker_to_keep_id;
    let speaker_to_merge_id = payload.speaker_to_merge_id;

    state
        .db
        .merge_speakers(speaker_to_keep_id, speaker_to_merge_id)
        .await
        .map_err(|e| {
            (
                StatusCode::INTERNAL_SERVER_ERROR,
                JsonResponse(json!({"error": e.to_string(), "speaker_to_keep_id": speaker_to_keep_id, "speaker_to_merge_id": speaker_to_merge_id})),
            )
        })?;

    Ok(JsonResponse(json!({"success": true})))
}

#[oasgen]
async fn get_similar_speakers_handler(
    State(state): State<Arc<AppState>>,
    Query(request): Query<GetSimilarSpeakersRequest>,
) -> Result<JsonResponse<Vec<Speaker>>, (StatusCode, JsonResponse<Value>)> {
    let speaker_id = request.speaker_id;
    let limit = request.limit;

    let similar_speakers = state
        .db
        .get_similar_speakers(speaker_id, limit)
        .await
        .map_err(|e| {
            (
                StatusCode::INTERNAL_SERVER_ERROR,
                JsonResponse(json!({"error": e.to_string()})),
            )
        })?;

    Ok(JsonResponse(similar_speakers))
}
// #[derive(OaSchema, Deserialize)]
// pub struct AudioDeviceControlRequest {
//     device_name: String,
//     #[serde(default)]
//     device_type: Option<DeviceType>,
// }

#[derive(Debug, OaSchema, Serialize)]
pub struct AudioDeviceControlResponse {
    success: bool,
    message: String,
}

// Add these new handler functions before create_router()
// async fn start_audio_device(
//     State(state): State<Arc<AppState>>,
//     Json(payload): Json<AudioDeviceControlRequest>,
// ) -> Result<JsonResponse<AudioDeviceControlResponse>, (StatusCode, JsonResponse<Value>)> {
//     let device = AudioDevice {
//         name: payload.device_name.clone(),
//         device_type: payload.device_type.unwrap_or(AudioDeviceType::Input),
//     };

//     // Validate device exists
//     let available_devices = list_audio_devices().await.map_err(|e| {
//         (
//             StatusCode::INTERNAL_SERVER_ERROR,
//             JsonResponse(json!({
//                 "error": format!("failed to list audio devices: {}", e),
//                 "success": false
//             })),
//         )
//     })?;

//     if !available_devices.contains(&device) {
//         return Err((
//             StatusCode::BAD_REQUEST,
//             JsonResponse(json!({
//                 "error": format!("device not found: {}", device.name),
//                 "success": false
//             })),
//         ));
//     }

//     let control = DeviceControl {
//         device: screenpipe_core::DeviceType::Audio(device.clone()),
//         is_running: true,
//         is_paused: false,
//     };

//     let _ = state.device_manager.update_device(control).await;

//     Ok(JsonResponse(AudioDeviceControlResponse {
//         success: true,
//         message: format!("started audio device: {}", device.name),
//     }))
// }

// async fn stop_audio_device(
//     State(state): State<Arc<AppState>>,
//     Json(payload): Json<AudioDeviceControlRequest>,
// ) -> Result<JsonResponse<AudioDeviceControlResponse>, (StatusCode, JsonResponse<Value>)> {
//     let device = AudioDevice {
//         name: payload.device_name.clone(),
//         device_type: payload.device_type.unwrap_or(AudioDeviceType::Input),
//     };

//     // Validate device exists
//     let available_devices = list_audio_devices().await.map_err(|e| {
//         (
//             StatusCode::INTERNAL_SERVER_ERROR,
//             JsonResponse(json!({
//                 "error": format!("failed to list audio devices: {}", e),
//                 "success": false
//             })),
//         )
//     })?;

//     if !available_devices.contains(&device) {
//         return Err((
//             StatusCode::BAD_REQUEST,
//             JsonResponse(json!({
//                 "error": format!("device not found: {}", device.name),
//                 "success": false
//             })),
//         ));
//     }

//     let _ = state
//         .device_manager
//         .update_device(DeviceControl {
//             device: screenpipe_core::DeviceType::Audio(device.clone()),
//             is_running: false,
//             is_paused: false,
//         })
//         .await;

//     Ok(JsonResponse(AudioDeviceControlResponse {
//         success: true,
//         message: format!("stopped audio device: {}", device.name),
//     }))
// }

#[derive(OaSchema, Deserialize)]
struct EventsQuery {
    images: Option<bool>,
}

#[derive(Debug, OaSchema, Deserialize)]
struct SemanticSearchQuery {
    text: String,
    limit: Option<u32>,
    threshold: Option<f32>,
}

#[oasgen]
async fn semantic_search_handler(
    Query(query): Query<SemanticSearchQuery>,
    State(state): State<Arc<AppState>>,
) -> Result<JsonResponse<Vec<screenpipe_db::OCRResult>>, (StatusCode, JsonResponse<Value>)> {
    let limit = query.limit.unwrap_or(10);
    let threshold = query.threshold.unwrap_or(0.3);

    debug!(
        "semantic search for '{}' with limit {} and threshold {}",
        query.text, limit, threshold
    );

    // Generate embedding for search text
    let embedding = match generate_embedding(&query.text, 0).await {
        Ok(emb) => emb,
        Err(e) => {
            error!("failed to generate embedding: {}", e);
            return Err((
                StatusCode::INTERNAL_SERVER_ERROR,
                JsonResponse(json!({"error": format!("failed to generate embedding: {}", e)})),
            ));
        }
    };

    // Search database for similar embeddings
    match state
        .db
        .search_similar_embeddings(embedding, limit, threshold)
        .await
    {
        Ok(results) => {
            debug!("found {} similar results", results.len());
            Ok(JsonResponse(results))
        }
        Err(e) => {
            error!("failed to search embeddings: {}", e);
            Err((
                StatusCode::INTERNAL_SERVER_ERROR,
                JsonResponse(json!({"error": format!("failed to search embeddings: {}", e)})),
            ))
        }
    }
}

#[derive(Serialize, OaSchema, Deserialize)]
pub struct VisionDeviceControlRequest {
    device_id: u32,
}

// impl VisionDeviceControlRequest {
//     pub fn new(device_id: u32) -> Self {
//         Self { device_id }
//     }
// }

#[derive(Serialize)]
pub struct VisionDeviceControlResponse {
    success: bool,
    message: String,
}

// async fn start_vision_device(
//     State(state): State<Arc<AppState>>,
//     Json(payload): Json<VisionDeviceControlRequest>,
// ) -> Result<JsonResponse<VisionDeviceControlResponse>, (StatusCode, JsonResponse<Value>)> {
//     debug!("starting vision device: {}", payload.device_id);
//     // Validate device exists
//     let monitors = list_monitors().await;
//     if !monitors.iter().any(|m| m.id() == payload.device_id) {
//         return Err((
//             StatusCode::BAD_REQUEST,
//             JsonResponse(json!({
//                 "error": format!("monitor not found: {}", payload.device_id),
//                 "success": false
//             })),
//         ));
//     }

//     debug!("starting vision device: {}", payload.device_id);
//     let _ = state
//         .device_manager
//         .update_device(DeviceControl {
//             device: screenpipe_core::DeviceType::Vision(payload.device_id),
//             is_running: true,
//             is_paused: false,
//         })
//         .await;

//     Ok(JsonResponse(VisionDeviceControlResponse {
//         success: true,
//         message: format!("started vision device: {}", payload.device_id),
//     }))
// }

// async fn stop_vision_device(
//     State(state): State<Arc<AppState>>,
//     Json(payload): Json<VisionDeviceControlRequest>,
// ) -> Result<JsonResponse<VisionDeviceControlResponse>, (StatusCode, JsonResponse<Value>)> {
//     debug!("stopping vision device: {}", payload.device_id);
//     // Validate device exists
//     let monitors = list_monitors().await;
//     if !monitors.iter().any(|m| m.id() == payload.device_id) {
//         return Err((
//             StatusCode::BAD_REQUEST,
//             JsonResponse(json!({
//                 "error": format!("monitor not found: {}", payload.device_id),
//                 "success": false
//             })),
//         ));
//     }

//     debug!("stopping vision device: {}", payload.device_id);

//     let _ = state
//         .device_manager
//         .update_device(DeviceControl {
//             device: screenpipe_core::DeviceType::Vision(payload.device_id),
//             is_running: false,
//             is_paused: false,
//         })
//         .await;

//     Ok(JsonResponse(VisionDeviceControlResponse {
//         success: true,
//         message: format!("stopped vision device: {}", payload.device_id),
//     }))
// }

// websocket events handler
async fn ws_events_handler(ws: WebSocketUpgrade, query: Query<EventsQuery>) -> Response {
    ws.on_upgrade(|socket| handle_socket(socket, query))
}

async fn handle_socket(socket: WebSocket, query: Query<EventsQuery>) {
    let (mut sender, mut receiver) = socket.split();

    let incoming = tokio::spawn(async move {
        while let Some(Ok(msg)) = receiver.next().await {
            if let Message::Text(t) = msg {
                if let Ok(event) = serde_json::from_str::<ScreenpipeEvent>(&t) {
                    let _ = send_event(&event.name, event.data);
                }
            }
        }
    });
    // Handle the WebSocket connection here
    // You can add your logic to handle messages, upgrades, etc.

    let outgoing = tokio::spawn(async move {
        let mut stream = subscribe_to_all_events();
        loop {
            tokio::select! {
                event = stream.next() => {
                    if let Some(mut event) = event {
                        if !query.images.unwrap_or(false) && (event.name == "ocr_result" || event.name == "ui_frame") {
                            if let Some(data) = event.data.as_object_mut() {
                                data.remove("image");
                            }
                        }
                        if let Err(e) = sender
                            .send(Message::Text(
                                serde_json::to_string(&event).unwrap_or_default(),
                            ))
                            .await
                        {
                            tracing::error!("Failed to send websocket message: {}", e);
                            break;
                        }
                    }
                }
                _ = tokio::time::sleep(Duration::from_secs(1)) => {
                    let _ = sender.send(Message::Ping(vec![])).await;
                }
            }
        }
    });

    // Wait for either task to finish
    tokio::select! {
        _ = incoming => {}
        _ = outgoing => {}
    }

    debug!("WebSocket connection closed");
}

async fn ws_health_handler(ws: WebSocketUpgrade, State(state): State<Arc<AppState>>) -> Response {
    ws.on_upgrade(move |socket| handle_health_socket(socket, state))
}

async fn handle_health_socket(mut socket: WebSocket, state: Arc<AppState>) {
    let mut interval = tokio::time::interval(Duration::from_secs(5));

    loop {
        tokio::select! {
        _ = interval.tick() => {
            let health_response = health_check(State(state.clone())).await;
            let health_status = serde_json::to_string(&health_response.0).unwrap_or_default();
            if let Err(e) = socket.send(Message::Text(health_status)).await {
                error!("Failed to send health status: {}", e);
                break;
            }
        }
            result = socket.recv() => {
                if result.is_none() {
                    break;
                }
            }
        }
    }

    debug!("WebSocket connection closed gracefully");
}

#[derive(Debug, Deserialize)]
#[serde(rename_all = "snake_case")]
pub struct VideoExportRequest {
    #[serde(deserialize_with = "deserialize_frame_ids")]
    frame_ids: Vec<i64>,
    fps: f64,
}

#[derive(OaSchema, Debug, Deserialize)]
#[serde(rename_all = "snake_case")]
struct AudioDeviceControlRequest {
    device_name: String,
}

#[oasgen]
async fn start_audio_device(
    State(state): State<Arc<AppState>>,
    Json(payload): Json<AudioDeviceControlRequest>,
) -> Result<Json<AudioDeviceControlResponse>, (StatusCode, JsonResponse<Value>)> {
    let device_name = payload.device_name.clone();
    let device: AudioDevice;
    // todo Better handling error
    match AudioDevice::from_name(&payload.device_name) {
        Ok(audio_device) => device = audio_device,
        Err(e) => {
            return Err((
                StatusCode::UNPROCESSABLE_ENTITY,
                JsonResponse(
                    json!({"success": false, "message": format!("device {} not found: {}", device_name.clone(), e)}),
                ),
            ))
        }
    };

    if let Err(e) = state.audio_manager.start_device(&device).await {
        return Err((
            StatusCode::INTERNAL_SERVER_ERROR,
            JsonResponse(json!({
                "success": false,
                "message": format!("Failed to start recording device {}: {}", device_name.clone(), e)
            })),
        ));
    }

    Ok(Json(AudioDeviceControlResponse {
        success: true,
        message: format!("started device: {}", device_name),
    }))
}

#[oasgen]
async fn stop_audio_device(
    State(state): State<Arc<AppState>>,
    Json(payload): Json<AudioDeviceControlRequest>,
) -> Result<Json<AudioDeviceControlResponse>, (StatusCode, JsonResponse<Value>)> {
    let device_name = payload.device_name.clone();

    if let Err(e) = state.audio_manager.stop_device(&device_name).await {
        return Err((
            StatusCode::INTERNAL_SERVER_ERROR,
            JsonResponse(json!({
                "success": false,
                "message": format!("Failed to stop recording device {}: {}", device_name.clone(), e)
            })),
        ));
    }

    Ok(Json(AudioDeviceControlResponse {
        success: true,
        message: format!("stopped recording audio device: {}", device_name),
    }))
}

fn deserialize_frame_ids<'de, D>(deserializer: D) -> Result<Vec<i64>, D::Error>
where
    D: serde::Deserializer<'de>,
{
    let s: String = String::deserialize(deserializer)?;
    Ok(s.split(',').filter_map(|id| id.parse().ok()).collect())
}

#[derive(Debug, Serialize)]
struct ExportProgress {
    status: String,
    progress: f32,
    video_data: Option<Vec<u8>>,
    error: Option<String>,
}

#[oasgen]
async fn start_audio(
    State(state): State<Arc<AppState>>,
) -> Result<Response, (StatusCode, JsonResponse<Value>)> {
    match state.audio_manager.start().await {
        Ok(_) => Ok(Response::builder().status(200).body(Body::empty()).unwrap()),
        Err(e) => Err((
            StatusCode::INTERNAL_SERVER_ERROR,
            JsonResponse(json!({
                "success": false,
                "message": format!("Failed to start audio processing: {}", e),
            })),
        )),
    }
}

#[oasgen]
async fn stop_audio(
    State(state): State<Arc<AppState>>,
) -> Result<Response, (StatusCode, JsonResponse<Value>)> {
    match state.audio_manager.stop().await {
        Ok(_) => Ok(Response::builder().status(200).body(Body::empty()).unwrap()),
        Err(e) => Err((
            StatusCode::INTERNAL_SERVER_ERROR,
            JsonResponse(json!({
                "success": false,
                "message": format!("Failed to start audio processing: {}", e),
            })),
        )),
    }
}

pub async fn handle_video_export_ws(
    ws: WebSocketUpgrade,
    State(state): State<Arc<AppState>>,
    Query(payload): Query<VideoExportRequest>,
) -> impl IntoResponse {
    if payload.frame_ids.is_empty() {
        return (
            StatusCode::BAD_REQUEST,
            Json(json!({ "error": "No valid frame IDs provided" })),
        )
            .into_response();
    }

    ws.on_upgrade(move |socket| async move { handle_video_export(socket, state, payload).await })
}

async fn handle_video_export(
    mut socket: WebSocket,
    state: Arc<AppState>,
    payload: VideoExportRequest,
) {
    let temp_dir = match tempfile::tempdir() {
        Ok(dir) => dir,
        Err(e) => {
            let _ = socket
                .send(Message::Text(
                    serde_json::to_string(&ExportProgress {
                        status: "error".to_string(),
                        progress: 0.0,
                        video_data: None,
                        error: Some(format!("Failed to create temp directory: {}", e)),
                    })
                    .unwrap(),
                ))
                .await;
            return;
        }
    };

    let frames_dir = temp_dir.path().join("frames");
    if let Err(e) = tokio::fs::create_dir_all(&frames_dir).await {
        let _ = socket
            .send(Message::Text(
                serde_json::to_string(&ExportProgress {
                    status: "error".to_string(),
                    progress: 0.0,
                    video_data: None,
                    error: Some(format!("Failed to create frames directory: {}", e)),
                })
                .unwrap(),
            ))
            .await;
        return;
    }

    let output_filename = format!(
        "screenpipe_export_{}.mp4",
        chrono::Utc::now().format("%Y%m%d_%H%M%S")
    );
    let output_path = temp_dir.path().join(&output_filename);

    let mut frames = Vec::new();
    let mut skipped_frames = Vec::new();

    // Send initial status
    let _ = socket
        .send(Message::Text(
            serde_json::to_string(&ExportProgress {
                status: "extracting".to_string(),
                progress: 0.0,
                video_data: None,
                error: None,
            })
            .unwrap(),
        ))
        .await;

    // Process frames
    for (index, frame_id) in payload.frame_ids.iter().enumerate() {
        let progress = (index as f32 / payload.frame_ids.len() as f32) * 0.5;
        let _ = socket
            .send(Message::Text(
                serde_json::to_string(&ExportProgress {
                    status: "extracting".to_string(),
                    progress,
                    video_data: None,
                    error: None,
                })
                .unwrap(),
            ))
            .await;

        match state.db.get_frame(*frame_id).await {
            Ok(Some((file_path, offset_index))) => {
                match extract_high_quality_frame(&file_path, offset_index, &frames_dir).await {
                    Ok(frame_path) => {
                        frames.push(FrameContent {
                            file_path: frame_path,
                            timestamp: Some(chrono::Utc::now()),
                            window_name: None,
                            app_name: None,
                            ocr_results: None,
                            tags: None,
                        });
                    }
                    Err(e) => {
                        error!("Failed to extract frame {}: {}", frame_id, e);
                        skipped_frames.push(*frame_id);
                    }
                }
            }
            Ok(None) => {
                error!("Frame {} not found in database", frame_id);
                skipped_frames.push(*frame_id);
            }
            Err(e) => {
                error!("Database error for frame {}: {}", frame_id, e);
                skipped_frames.push(*frame_id);
            }
        }
    }

    if frames.is_empty() {
        let _ = socket
            .send(Message::Text(
                serde_json::to_string(&ExportProgress {
                    status: "error".to_string(),
                    progress: 0.0,
                    video_data: None,
                    error: Some("No valid frames to process".to_string()),
                })
                .unwrap(),
            ))
            .await;
        return;
    }

    // Send encoding status
    let _ = socket
        .send(Message::Text(
            serde_json::to_string(&ExportProgress {
                status: "encoding".to_string(),
                progress: 0.5,
                video_data: None,
                error: None,
            })
            .unwrap(),
        ))
        .await;

    // Create video
    match write_frames_to_video(&frames, output_path.to_str().unwrap(), payload.fps).await {
        Ok(_) => match tokio::fs::read(&output_path).await {
            Ok(video_data) => {
                let _ = socket
                    .send(Message::Text(
                        serde_json::to_string(&ExportProgress {
                            status: "completed".to_string(),
                            progress: 1.0,
                            video_data: Some(video_data),
                            error: None,
                        })
                        .unwrap(),
                    ))
                    .await;
            }
            Err(e) => {
                let _ = socket
                    .send(Message::Text(
                        serde_json::to_string(&ExportProgress {
                            status: "error".to_string(),
                            progress: 1.0,
                            video_data: None,
                            error: Some(format!("Failed to read video file: {}", e)),
                        })
                        .unwrap(),
                    ))
                    .await;
            }
        },
        Err(e) => {
            let _ = socket
                .send(Message::Text(
                    serde_json::to_string(&ExportProgress {
                        status: "error".to_string(),
                        progress: 1.0,
                        video_data: None,
                        error: Some(format!("Failed to create video: {}", e)),
                    })
                    .unwrap(),
                ))
                .await;
        }
    }

    // Cleanup
    if let Err(e) = tokio::fs::remove_dir_all(&temp_dir).await {
        error!("Failed to clean up temp directory: {}", e);
    }
}

#[oasgen]
async fn get_pipe_build_status(
    Path(pipe_id): Path<String>,
    State(state): State<Arc<AppState>>,
) -> Result<JsonResponse<Value>, (StatusCode, JsonResponse<Value>)> {
    let pipe_dir = state.screenpipe_dir.join("pipes").join(&pipe_id);
    let temp_dir = pipe_dir.with_extension("_temp");

    // First check temp directory if it exists
    if temp_dir.exists() {
        let temp_pipe_json = temp_dir.join("pipe.json");
        if temp_pipe_json.exists() {
            let pipe_json = tokio::fs::read_to_string(&temp_pipe_json)
                .await
                .map_err(|e| {
                    (
                        StatusCode::INTERNAL_SERVER_ERROR,
                        JsonResponse(
                            json!({"error": format!("Failed to read temp pipe config: {}", e)}),
                        ),
                    )
                })?;

            let pipe_config: Value = serde_json::from_str(&pipe_json).map_err(|e| {
                (
                    StatusCode::INTERNAL_SERVER_ERROR,
                    JsonResponse(
                        json!({"error": format!("Failed to parse temp pipe config: {}", e)}),
                    ),
                )
            })?;

            info!("{:?}", pipe_config);
            let build_status = pipe_config.get("buildStatus").unwrap_or(&Value::Null);
            return Ok(JsonResponse(json!({ "buildStatus": build_status })));
        }
    }

    // If no temp directory or no pipe.json in temp, check the main pipe directory
    let pipe_json_path = pipe_dir.join("pipe.json");
    if !pipe_json_path.exists() {
        return Err((
            StatusCode::NOT_FOUND,
            JsonResponse(json!({"error": "Pipe not found"})),
        ));
    }

    let pipe_json = tokio::fs::read_to_string(&pipe_json_path)
        .await
        .map_err(|e| {
            (
                StatusCode::INTERNAL_SERVER_ERROR,
                JsonResponse(json!({"error": format!("Failed to read pipe config: {}", e)})),
            )
        })?;

    let pipe_config: Value = serde_json::from_str(&pipe_json).map_err(|e| {
        (
            StatusCode::INTERNAL_SERVER_ERROR,
            JsonResponse(json!({"error": format!("Failed to parse pipe config: {}", e)})),
        )
    })?;

    let build_status = pipe_config.get("buildStatus").unwrap_or(&Value::Null);
    Ok(JsonResponse(json!({ "buildStatus": build_status })))
}

#[oasgen]
async fn keyword_search_handler(
    Query(query): Query<KeywordSearchRequest>,
    State(state): State<Arc<AppState>>,
) -> Result<Json<Vec<SearchMatch>>, (StatusCode, JsonResponse<Value>)> {
    let matches = state
        .db
        .search_with_text_positions(
            &query.query,
            query.limit,
            query.offset,
            query.start_time,
            query.end_time,
            query.fuzzy_match,
            query.order,
            query.app_names,
        )
        .await
        .map_err(|e| {
            (
                StatusCode::INTERNAL_SERVER_ERROR,
                JsonResponse(json!({"error": e.to_string()})),
            )
        })?;

    Ok(JsonResponse(matches))
}

fn from_comma_separated_string<'de, D>(deserializer: D) -> Result<Option<Vec<String>>, D::Error>
where
    D: Deserializer<'de>,
{
    let s: Option<String> = Option::deserialize(deserializer)?;
    Ok(s.map(|s| s.split(',').map(String::from).collect()))
}

#[derive(OaSchema, Deserialize)]
pub struct KeywordSearchRequest {
    query: String,
    #[serde(default = "default_limit")]
    limit: u32,
    #[serde(default)]
    offset: u32,
    #[serde(default)]
    start_time: Option<DateTime<Utc>>,
    #[serde(default)]
    end_time: Option<DateTime<Utc>>,
    #[serde(default)]
    fuzzy_match: bool,
    #[serde(default)]
    order: Order,
    #[serde(default)]
    #[serde(deserialize_with = "from_comma_separated_string")]
    app_names: Option<Vec<String>>,
}

#[oasgen]
pub async fn get_frame_data(
    State(state): State<Arc<AppState>>,
    Path(frame_id): Path<i64>,
) -> Result<Response<Body>, (StatusCode, JsonResponse<Value>)> {
    let start_time = Instant::now();

    match timeout(Duration::from_secs(5), async {
        // Try to get frame from cache if enabled
        if let Some(cache) = &state.frame_image_cache {
            let cache_result = cache.try_lock();
            match cache_result {
                Ok(mut cache) => {
                    if let Some((file_path, timestamp)) = cache.get(&frame_id) {
                        if timestamp.elapsed() < Duration::from_secs(300) {
                            debug!(
                                "Cache hit for frame_id: {}. Retrieved in {:?}",
                                frame_id,
                                start_time.elapsed()
                            );
                            return serve_file(file_path).await;
                        }
                        cache.pop(&frame_id);
                    }
                }
                Err(_) => {
                    debug!("Cache lock contention for frame_id: {}", frame_id);
                }
            }
        }

        // If not in cache or cache disabled, get from database
        match state.db.get_frame(frame_id).await {
            Ok(Some((file_path, offset_index))) => {
                match extract_frame_from_video(&file_path, offset_index).await {
                    Ok(frame_path) => {
                        // Store in cache if enabled and we can get the lock
                        if let Some(cache) = &state.frame_image_cache {
                            if let Ok(mut cache) = cache.try_lock() {
                                cache.put(frame_id, (frame_path.clone(), Instant::now()));
                            }
                        }

                        debug!("Frame {} extracted in {:?}", frame_id, start_time.elapsed());
                        serve_file(&frame_path).await
                    }
                    Err(e) => {
                        error!("Failed to extract frame {}: {}", frame_id, e);
                        Err((
                            StatusCode::INTERNAL_SERVER_ERROR,
                            JsonResponse(json!({
                                "error": format!("Failed to extract frame: {}", e),
                                "frame_id": frame_id,
                                "file_path": file_path
                            })),
                        ))
                    }
                }
            }
            Ok(None) => Err((
                StatusCode::NOT_FOUND,
                JsonResponse(json!({
                    "error": "Frame not found",
                    "frame_id": frame_id
                })),
            )),
            Err(e) => Err((
                StatusCode::INTERNAL_SERVER_ERROR,
                JsonResponse(json!({
                    "error": format!("Database error: {}", e),
                    "frame_id": frame_id
                })),
            )),
        }
    })
    .await
    {
        Ok(result) => result,
        Err(_) => {
            error!("Request timeout for frame_id: {}", frame_id);
            Err((
                StatusCode::REQUEST_TIMEOUT,
                JsonResponse(json!({
                    "error": "Request timed out",
                    "frame_id": frame_id
                })),
            ))
        }
    }
}

async fn serve_file(path: &str) -> Result<Response, (StatusCode, JsonResponse<Value>)> {
    match File::open(path).await {
        Ok(file) => {
            let stream = ReaderStream::new(file);
            let body = Body::from_stream(stream);

            let response = Response::builder()
                .header("content-type", "image/jpeg")
                .header("cache-control", "public, max-age=604800") // Cache for 7 days
                .body(body)
                .map_err(|e| {
                    (
                        StatusCode::INTERNAL_SERVER_ERROR,
                        JsonResponse(json!({"error": format!("Failed to create response: {}", e)})),
                    )
                })?;

            Ok(response)
        }
        Err(e) => Err((
            StatusCode::INTERNAL_SERVER_ERROR,
            JsonResponse(json!({"error": format!("Failed to open file: {}", e)})),
        )),
    }
}

// Add these new functions before stream_frames_handler
async fn fetch_and_process_frames(
    db: Arc<DatabaseManager>,
    start_time: DateTime<Utc>,
    end_time: DateTime<Utc>,
    frame_tx: mpsc::Sender<TimeSeriesFrame>,
    is_descending: bool,
) -> Result<(), anyhow::Error> {
    let mut chunks = db.find_video_chunks(start_time, end_time).await?;

    // Sort chunks based on order
    if is_descending {
        chunks
            .frames
            .sort_by_key(|a| std::cmp::Reverse((a.timestamp, a.offset_index)));
    } else {
        chunks.frames.sort_by_key(|a| (a.timestamp, a.offset_index));
    }

    for chunk in chunks.frames {
        let frame = create_time_series_frame(chunk);
        frame_tx.send(frame).await?;
    }

    Ok(())
}

fn create_time_series_frame(chunk: FrameData) -> TimeSeriesFrame {
    TimeSeriesFrame {
        timestamp: chunk.timestamp,
        frame_data: chunk
            .ocr_entries
            .into_iter()
            .map(|device_data| DeviceFrame {
                device_id: device_data.device_name,
                frame_id: chunk.frame_id,
                image_data: vec![], // Empty since we don't need image data
                metadata: FrameMetadata {
                    file_path: device_data.video_file_path,
                    app_name: device_data.app_name,
                    window_name: device_data.window_name,
                    transcription: chunk
                        .audio_entries
                        .iter()
                        .map(|a| a.transcription.clone())
                        .collect::<Vec<_>>()
                        .join(" "),
                    ocr_text: device_data.text,
                },
                audio_entries: chunk
                    .audio_entries
                    .iter()
                    .map(|a| AudioEntry {
                        transcription: a.transcription.clone(),
                        device_name: a.device_name.clone(),
                        is_input: a.is_input,
                        audio_file_path: a.audio_file_path.clone(),
                        duration_secs: a.duration_secs,
                    })
                    .collect(),
            })
            .collect(),
        error: None,
    }
}

async fn handle_stream_frames_socket(socket: WebSocket, state: Arc<AppState>) {
    let (mut sender, mut receiver) = socket.split();
    let (frame_tx, mut frame_rx) = tokio::sync::mpsc::channel(100);
    let db = state.db.clone();

    // Create a buffer for batching frames
    let mut frame_buffer = Vec::with_capacity(100);
    let mut buffer_timer = tokio::time::interval(Duration::from_millis(100));

    // Handle incoming messages for time range requests
    let receive_handle = tokio::spawn(async move {
        while let Some(Ok(msg)) = receiver.next().await {
            if let Message::Text(text) = msg {
                match serde_json::from_str::<StreamFramesRequest>(&text) {
                    Ok(request) => {
                        debug!(
                            "streaming frames from {} to {}",
                            request.start_time, request.end_time
                        );

                        let frame_tx = frame_tx.clone();
                        let db = db.clone();

                        tokio::spawn(async move {
                            if let Err(e) = fetch_and_process_frames(
                                db,
                                request.start_time,
                                request.end_time,
                                frame_tx,
                                request.order == Order::Descending,
                            )
                            .await
                            {
                                error!("frame fetching failed: {}", e);
                            }
                        });
                    }
                    Err(e) => {
                        error!("failed to parse stream request: {}", e);
                    }
                }
            }
        }
    });

    // Send frames to the client with batching
    let send_handle = tokio::spawn(async move {
        loop {
            tokio::select! {
                // Check for new frames
                frame = frame_rx.recv() => {
                    match frame {
                        Some(timeseries_frame) => {
                            if let Some(error) = timeseries_frame.error {
                                if let Err(e) = sender
                                    .send(Message::Text(format!("{{\"error\": \"{}\"}}", error)))
                                    .await
                                {
                                    error!("failed to send error message: {}", e);
                                    break;
                                }
                                continue;
                            }

                            // Add frame to buffer
                            frame_buffer.push(StreamTimeSeriesResponse::from(timeseries_frame));

                            // If buffer is full, send immediately
                            if frame_buffer.len() >= 100 {
                                if let Err(e) = send_batch(&mut sender, &mut frame_buffer).await {
                                    error!("failed to send batch: {}", e);
                                    break;
                                }
                            }
                        }
                        None => break,
                    }
                }
                // Timer for flushing partial batches
                _ = buffer_timer.tick() => {
                    if !frame_buffer.is_empty() {
                        if let Err(e) = send_batch(&mut sender, &mut frame_buffer).await {
                            error!("failed to send batch: {}", e);
                            break;
                        }
                    }
                }
            }
        }
    });

    // Wait for either handle to complete
    tokio::select! {
        _ = receive_handle => debug!("receive handle completed"),
        _ = send_handle => debug!("send handle completed"),
    }
}

// Helper function to send batched frames
async fn send_batch(
    sender: &mut futures::stream::SplitSink<WebSocket, Message>,
    buffer: &mut Vec<StreamTimeSeriesResponse>,
) -> Result<(), Box<dyn std::error::Error>> {
    if buffer.is_empty() {
        return Ok(());
    }

    // Serialize the batch
    let json = serde_json::to_string(&buffer)?;
    sender.send(Message::Text(json)).await?;
    buffer.clear();
    Ok(())
}
async fn stream_frames_handler(
    ws: WebSocketUpgrade,
    State(state): State<Arc<AppState>>,
) -> impl IntoResponse {
    ws.on_upgrade(move |socket| handle_stream_frames_socket(socket, state))
}

#[oasgen]
pub async fn delete_pipe_handler(
    State(state): State<Arc<AppState>>,
    Json(request): Json<DeletePipeRequest>,
) -> Result<JsonResponse<Value>, (StatusCode, JsonResponse<Value>)> {
    match state.pipe_manager.delete_pipe(&request.pipe_id).await {
        Ok(_) => Ok(JsonResponse(json!({
            "success": true,
            "message": "pipe deleted successfully"
        }))),
        Err(e) => {
            error!("failed to delete pipe: {}", e);
            Err((
                StatusCode::INTERNAL_SERVER_ERROR,
                JsonResponse(json!({
                    "success": false,
                    "error": format!("failed to delete pipe: {}", e)
                })),
            ))
        }
    }
}

#[oasgen]
pub async fn purge_pipe_handler(
    State(state): State<Arc<AppState>>,
    Json(_request): Json<PurgePipeRequest>,
) -> Result<JsonResponse<Value>, (StatusCode, JsonResponse<Value>)> {
    match state.pipe_manager.purge_pipes().await {
        Ok(_) => Ok(JsonResponse(json!({
            "success": true,
            "message": "pipes purged successfully"
        }))),
        Err(e) => {
            error!("failed to purge pipes: {}", e);
            Err((
                StatusCode::INTERNAL_SERVER_ERROR,
                JsonResponse(json!({
                    "success": false,
                    "error": format!("failed to purge pipes: {}", e)
                })),
            ))
        }
    }
}

// Add this struct for the request payload
#[derive(Debug, OaSchema, Deserialize)]
pub struct DeletePipeRequest {
    pipe_id: String,
}

#[derive(OaSchema, Deserialize, Debug)]
struct MergeSpeakersRequest {
    speaker_to_keep_id: i64,
    speaker_to_merge_id: i64,
}

#[derive(Debug, OaSchema, Deserialize)]
pub struct PurgePipeRequest {}

// New structs for UI automation API
#[derive(Debug, OaSchema, Deserialize, Serialize)]
pub struct ElementSelector {
    app_name: String,
    window_name: Option<String>,
    locator: String,
    index: Option<usize>,
    text: Option<String>,
    label: Option<String>,
    description: Option<String>,
    element_id: Option<String>,
    use_background_apps: Option<bool>,
    /// If true, the app will be activated before finding elements (this is useful to refresh the tree or clicking on elements)
    activate_app: Option<bool>,
}

#[derive(Debug, OaSchema, Deserialize, Serialize)]
pub struct ClickElementRequest {
    selector: ElementSelector,
}

#[derive(Debug, OaSchema, Deserialize, Serialize)]
pub struct ClickByIndexRequest {
    element_index: usize,
}

#[derive(Debug, OaSchema, Serialize)]
pub struct ClickByIndexResponse {
    success: bool,
    message: String,
}



#[derive(Debug, OaSchema, Deserialize, Serialize)]
pub struct TypeTextRequest {
    selector: ElementSelector,
    text: String,
}

#[derive(Debug, OaSchema, Deserialize, Serialize)]
pub struct FindElementsRequest {
    selector: ElementSelector,
    max_results: Option<usize>,
    max_depth: Option<usize>,
}

#[derive(Debug, OaSchema, Deserialize, Serialize)]
pub struct ElementPosition {
    x: i32,
    y: i32,
}

#[derive(Debug, OaSchema, Deserialize, Serialize)]
pub struct ElementSize {
    width: i32,
    height: i32,
}

#[derive(Debug, OaSchema, Deserialize, Serialize)]
pub struct ElementInfo {
    id: Option<String>,
    role: String,
    label: Option<String>,
    description: Option<String>,
    text: Option<String>,
    position: Option<ElementPosition>,
    size: Option<ElementSize>,
    properties: serde_json::Value,
}

#[derive(Debug, OaSchema, Deserialize, Serialize)]
pub struct FindElementsResponse {
    data: Vec<ElementInfo>,
}

#[derive(Debug, OaSchema, Deserialize, Serialize)]
pub struct ActionResponse {
    success: bool,
    message: String,
}

// Handler functions for UI automation
#[oasgen]
async fn find_elements_handler(
    State(_): State<Arc<AppState>>,
    Json(request): Json<FindElementsRequest>,
) -> Result<JsonResponse<FindElementsResponse>, (StatusCode, JsonResponse<Value>)> {
    let desktop = match Desktop::new(
        request.selector.use_background_apps.unwrap_or(false),
        request.selector.activate_app.unwrap_or(false),
    ) {
        Ok(d) => d,
        Err(e) => {
            return Err((
                StatusCode::INTERNAL_SERVER_ERROR,
                JsonResponse(json!({
                    "error": format!("Failed to initialize desktop automation: {}", e)
                })),
            ));
        }
    };

    let app = match desktop.application(&request.selector.app_name) {
        Ok(app) => app,
        Err(e) => {
            error!("Application not found: {}", e);
            return Err((
                StatusCode::NOT_FOUND,
                JsonResponse(json!({
                    "error": format!("Application not found: {}", e)
                })),
            ));
        }
    };

    debug!("app: {:?}", app.text(1).unwrap_or_default());

    let elements = match app.locator(request.selector.locator.as_str()) {
        Ok(locator) => {
            if request.max_results.unwrap_or(1) > 1 {
                // Get all matching elements if 'all' is true
                match locator.all() {
                    Ok(elements) => elements,
                    Err(_) => {
                        error!("No matching elements found");
                        return Err((
                            StatusCode::NOT_FOUND,
                            JsonResponse(json!({ "error": "No matching elements found" })),
                        ));
                    }
                }
            } else {
                // Get only the first element (current behavior)
                match locator.first() {
                    Ok(element) => {
                        if let Some(el) = element {
                            vec![el]
                        } else {
                            vec![]
                        }
                    }
                    Err(_) => {
                        error!("No matching element found");
                        return Err((
                            StatusCode::NOT_FOUND,
                            JsonResponse(json!({ "error": "No matching element found" })),
                        ));
                    }
                }
            }
        }
        Err(e) => {
            error!("Failed to create locator: {}", e);
            return Err((
                StatusCode::INTERNAL_SERVER_ERROR,
                JsonResponse(json!({ "error": format!("Failed to create locator: {}", e) })),
            ));
        }
    };

    if elements.is_empty() {
        error!("No matching elements found");
        return Err((
            StatusCode::NOT_FOUND,
            JsonResponse(json!({ "error": "No matching elements found" })),
        ));
    }

    let elements_info: Vec<ElementInfo> = elements
        .into_iter()
        .map(|element| {
            debug!("element: {:?}", element);
            // Convert to ElementInfo
            ElementInfo {
                id: element.id(),
                role: element.role(),
                label: element.attributes().label,
                description: element.attributes().description,
                text: element.text(request.max_depth.unwrap_or(10)).ok(),
                position: element.bounds().ok().map(|(x, y, _, _)| ElementPosition {
                    x: x as i32,
                    y: y as i32,
                }),
                size: element.bounds().ok().map(|(_, _, w, h)| ElementSize {
                    width: w as i32,
                    height: h as i32,
                }),
                properties: json!(element.attributes().properties),
            }
        })
        .collect();

    Ok(JsonResponse(FindElementsResponse {
        data: elements_info,
    }))
}

#[oasgen]
async fn click_element_handler(
    State(_): State<Arc<AppState>>,
    Json(request): Json<ClickElementRequest>,
) -> Result<JsonResponse<ActionResponse>, (StatusCode, JsonResponse<Value>)> {
    let desktop = match Desktop::new(
        request.selector.use_background_apps.unwrap_or(false),
        request.selector.activate_app.unwrap_or(false),
    ) {
        Ok(d) => d,
        Err(e) => {
            error!("Failed to initialize desktop automation: {}", e);
            return Err((
                StatusCode::INTERNAL_SERVER_ERROR,
                JsonResponse(json!({
                    "error": format!("Failed to initialize desktop automation: {}", e)
                })),
            ));
        }
    };

    let app = match desktop.application(&request.selector.app_name) {
        Ok(app) => app,
        Err(e) => {
            error!("Application not found: {}", e);
            return Err((
                StatusCode::NOT_FOUND,
                JsonResponse(json!({
                    "error": format!("Application not found: {}", e)
                })),
            ));
        }
    };

    debug!("app: {:?}", app.text(1).unwrap_or_default());

    // Find elements matching the selector
    let element = match app.locator(request.selector.locator.as_str()) {
        Ok(locator) => match locator.first() {
            Ok(element) => element,
            Err(e) => {
                error!("Failed to find elements: {}", e);
                return Err((
                    StatusCode::INTERNAL_SERVER_ERROR,
                    JsonResponse(json!({
                        "error": format!("Failed to find elements: {}", e)
                    })),
                ));
            }
        },
        Err(e) => {
            error!("Failed to create locator: {}", e);
            return Err((
                StatusCode::INTERNAL_SERVER_ERROR,
                JsonResponse(json!({
                    "error": format!("Failed to create locator: {}", e)
                })),
            ));
        }
    };

    debug!("element: {:?}", element);

    match element {
        Some(element) => match element.click() {
            Ok(_) => Ok(JsonResponse(ActionResponse {
                success: true,
                message: format!("Clicked element with role: {}", element.role()),
            })),
            Err(e) => {
                error!("Failed to click element: {}", e);
                Err((
                    StatusCode::INTERNAL_SERVER_ERROR,
                    JsonResponse(json!({
                        "error": format!("Failed to click element: {}", e)
                    })),
                ))
            }
        },
        None => Err((
            StatusCode::NOT_FOUND,
            JsonResponse(json!({
                "error": "No matching element found"
            })),
        )),
    }
}

#[oasgen]
async fn type_text_handler(
    State(_): State<Arc<AppState>>,
    Json(request): Json<TypeTextRequest>,
) -> Result<JsonResponse<ActionResponse>, (StatusCode, JsonResponse<Value>)> {
    let desktop = match Desktop::new(
        request.selector.use_background_apps.unwrap_or(false),
        request.selector.activate_app.unwrap_or(false),
    ) {
        Ok(d) => d,
        Err(e) => {
            return Err((
                StatusCode::INTERNAL_SERVER_ERROR,
                JsonResponse(json!({
                    "error": format!("Failed to initialize desktop automation: {}", e)
                })),
            ));
        }
    };

    let app = match desktop.application(&request.selector.app_name) {
        Ok(app) => app,
        Err(e) => {
            error!("Application not found: {}", e);
            return Err((
                StatusCode::NOT_FOUND,
                JsonResponse(json!({
                    "error": format!("Application not found: {}", e)
                })),
            ));
        }
    };

    debug!("app: {:?}", app);
    // Find elements matching the selector
    let element = match app.locator(request.selector.locator.as_str()) {
        Ok(locator) => match locator.first() {
            Ok(element) => element,
            Err(e) => {
                error!("Failed to find elements: {}", e);
                return Err((
                    StatusCode::INTERNAL_SERVER_ERROR,
                    JsonResponse(json!({
                        "error": format!("Failed to find elements: {}", e)
                    })),
                ));
            }
        },
        Err(e) => {
            error!("Failed to create locator: {}", e);
            return Err((
                StatusCode::INTERNAL_SERVER_ERROR,
                JsonResponse(json!({
                    "error": format!("Failed to create locator: {}", e)
                })),
            ));
        }
    };

    debug!("element: {:?}", element);

    match element {
        Some(element) => match element.type_text(&request.text) {
            Ok(_) => Ok(JsonResponse(ActionResponse {
                success: true,
                message: format!("Typed text into element with role: {}", element.role()),
            })),
            Err(e) => {
                error!("Failed to type text: {}", e);
                Err((
                    StatusCode::INTERNAL_SERVER_ERROR,
                    JsonResponse(json!({
                        "error": format!("Failed to type text: {}", e)
                    })),
                ))
            }
        },
        None => Err((
            StatusCode::NOT_FOUND,
            JsonResponse(json!({
                "error": "No matching element found"
            })),
        )),
    }
}

#[derive(Debug, OaSchema, Deserialize, Serialize)]
pub struct GetTextRequest {
    app_name: String,
    window_name: Option<String>,
    max_depth: Option<usize>,
    use_background_apps: Option<bool>,
    activate_app: Option<bool>,
}

#[derive(Debug, OaSchema, Serialize)]
pub struct GetTextResponse {
    success: bool,
    text: String,
    metadata: GetTextMetadata,
}

#[derive(Debug, OaSchema, Serialize)]
pub struct GetTextMetadata {
    extraction_time_ms: u64,
    element_count: usize,
    app_name: String,
    timestamp: DateTime<Utc>,
}

#[oasgen]
async fn get_text_handler(
    State(_): State<Arc<AppState>>,
    Json(request): Json<GetTextRequest>,
) -> Result<JsonResponse<GetTextResponse>, (StatusCode, JsonResponse<Value>)> {
    let start = Instant::now();
    
    let desktop = match Desktop::new(
        request.use_background_apps.unwrap_or(false),
        request.activate_app.unwrap_or(false),
    ) {
        Ok(d) => d,
        Err(e) => {
            return Err((
                StatusCode::INTERNAL_SERVER_ERROR,
                JsonResponse(json!({
                    "error": format!("Failed to initialize desktop automation: {}", e)
                })),
            ));
        }
    };

    let app = match desktop.application(&request.app_name) {
        Ok(app) => app,
        Err(e) => {
            error!("Application not found: {}", e);
            return Err((
                StatusCode::NOT_FOUND,
                JsonResponse(json!({
                    "error": format!("Application not found: {}", e)
                })),
            ));
        }
    };

    // Get text with specified max_depth or default to 10
    let text = match app.text(request.max_depth.unwrap_or(10)) {
        Ok(text) => text,
        Err(e) => {
            error!("Failed to extract text: {}", e);
            return Err((
                StatusCode::INTERNAL_SERVER_ERROR,
                JsonResponse(json!({
                    "error": format!("Failed to extract text: {}", e)
                })),
            ));
        }
    };

    let duration = start.elapsed();
    
    Ok(JsonResponse(GetTextResponse {
        success: true,
        text,
        metadata: GetTextMetadata {
            extraction_time_ms: duration.as_millis() as u64,
            element_count: 0, // You could add element counting if needed
            app_name: request.app_name,
            timestamp: Utc::now(),
        },
    }))
}

// Add these new structs for the request/response
#[derive(Debug, OaSchema, Deserialize, Serialize)]
pub struct ListInteractableElementsRequest {
    app_name: String,
    window_name: Option<String>,
    with_text_only: Option<bool>,
    interactable_only: Option<bool>,
    include_sometimes_interactable: Option<bool>,
    max_elements: Option<usize>,
    use_background_apps: Option<bool>,
    activate_app: Option<bool>,
}

#[derive(Debug, OaSchema, Serialize)]
pub struct InteractableElement {
    index: usize,
    role: String,
    interactability: String,  // "definite", "sometimes", "none"
    text: String,
    position: Option<ElementPosition>,
    size: Option<ElementSize>,
    element_id: Option<String>,
}

#[derive(Debug, OaSchema, Serialize)]
pub struct ListInteractableElementsResponse {
    elements: Vec<InteractableElement>,
    stats: ElementStats,
}

#[derive(Debug, OaSchema, Serialize)]
pub struct ElementStats {
    total: usize,
    definitely_interactable: usize,
    sometimes_interactable: usize,
    non_interactable: usize,
    by_role: HashMap<String, usize>,
}

// In your route definitions, add:
#[oasgen]
async fn list_interactable_elements_handler(
    State(state): State<Arc<AppState>>,
    Json(request): Json<ListInteractableElementsRequest>,
) -> Result<JsonResponse<ListInteractableElementsResponse>, (StatusCode, JsonResponse<Value>)> {
    // First, set up the definitely and sometimes interactable role sets
    let definitely_interactable: HashSet<&str> = [
        "AXButton", "AXMenuItem", "AXMenuBarItem", "AXCheckBox", "AXPopUpButton",
        "AXTextField", "AXTextArea", "AXComboBox", "AXLink", "AXScrollBar",
        // ... other definitely interactable roles
    ].iter().cloned().collect();
    
    let sometimes_interactable: HashSet<&str> = [
        "AXImage", "AXCell", "AXSplitter", "AXRow", "AXStatusItem",
        // ... other sometimes interactable roles
    ].iter().cloned().collect();
    
    // Create desktop automation engine
    let desktop = match Desktop::new(
        request.use_background_apps.unwrap_or(false),
        request.activate_app.unwrap_or(false),
    ) {
        Ok(d) => d,
        Err(e) => {
            return Err((
                StatusCode::INTERNAL_SERVER_ERROR,
                JsonResponse(json!({
                    "error": format!("Failed to initialize desktop automation: {}", e)
                })),
            ));
        }
    };

    // Get application
    let app = match desktop.application(&request.app_name) {
        Ok(app) => app,
        Err(e) => {
            error!("Application not found: {}", e);
            return Err((
                StatusCode::NOT_FOUND,
                JsonResponse(json!({
                    "error": format!("Application not found: {}", e)
                })),
            ));
        }
    };
    
    // Get elements from the application
<<<<<<< HEAD
    let elements = match app.locator("*") {
        Ok(locator) => match locator.all() {
            Ok(elements) => elements,
            Err(e) => {
                return Err((
                    StatusCode::INTERNAL_SERVER_ERROR,
                    JsonResponse(json!({
                        "error": format!("Failed to get elements: {}", e)
                    })),
                ));
            }
        },
=======
    let locator = match app.locator("") {
        Ok(locator) => locator,
        Err(e) => {
            return Err((
                StatusCode::INTERNAL_SERVER_ERROR,
                JsonResponse(json!({
                    "error": format!("Failed to get elements: {}", e)
                })),
            ));
        }
    };

    let elements = match locator.all() {
        Ok(elements) => elements,
>>>>>>> ec3be594
        Err(e) => {
            return Err((
                StatusCode::INTERNAL_SERVER_ERROR,
                JsonResponse(json!({
                    "error": format!("Failed to create locator: {}", e)
                })),
            ));
        }
    };
    
    info!("found {} elements in {}", elements.len(), request.app_name);

    // Filter and convert elements
    let mut result_elements = Vec::new();
    let mut stats = ElementStats {
        total: elements.len(),
        definitely_interactable: 0,
        sometimes_interactable: 0,
        non_interactable: 0,
        by_role: HashMap::new(),
    };
    
    for (i, element) in elements.iter().enumerate() {
        let role = element.role();
        
        // Count by role
        *stats.by_role.entry(role.clone()).or_insert(0) += 1;
        
        // Determine interactability
        let interactability = if definitely_interactable.contains(role.as_str()) {
            stats.definitely_interactable += 1;
            "definite"
        } else if sometimes_interactable.contains(role.as_str()) {
            stats.sometimes_interactable += 1;
            "sometimes"
        } else {
            stats.non_interactable += 1;
            "none"
        };
        
        // Extract text from element
        let text = element.text(10).unwrap_or_default();
        
        // Apply filters
        let with_text_condition = !request.with_text_only.unwrap_or(false) || !text.is_empty();
        let interactable_condition = !request.interactable_only.unwrap_or(false) || 
            (interactability == "definite" || 
             (request.include_sometimes_interactable.unwrap_or(false) && interactability == "sometimes"));
        
        if with_text_condition && interactable_condition {
            let (x, y, width, height) = element.bounds().ok().unwrap_or((0.0, 0.0, 0.0, 0.0));
            
            result_elements.push(InteractableElement {
                index: i,
                role: role.clone(),
                interactability: interactability.to_string(),
                text,
                position: Some(ElementPosition { x: x as i32, y: y as i32 }),
                size: Some(ElementSize { width: width as i32, height: height as i32 }),
                element_id: element.id(),
            });
        }
    }
    
    // Apply max_elements limit if specified
    if let Some(max) = request.max_elements {
        if result_elements.len() > max {
            result_elements.truncate(max);
        }
    }
    
    // Generate a cache ID and store elements in cache
    let cache_id = Uuid::new_v4().to_string();
    {
        let mut cache = state.element_cache.lock().await;
        *cache = Some((elements.clone(), Instant::now()));
    }
    
    Ok(JsonResponse(ListInteractableElementsResponse {
        elements: result_elements,
        stats,
    }))
}

#[oasgen]
async fn click_by_index_handler(
    State(state): State<Arc<AppState>>,
    Json(request): Json<ClickByIndexRequest>,
) -> Result<JsonResponse<ClickByIndexResponse>, (StatusCode, JsonResponse<Value>)> {
    // Get elements from cache
    let elements_opt = {
        let cache = state.element_cache.lock().await;
        cache.clone()
    };
    
    // Check if cache entry exists and is still valid
    match elements_opt {
        Some((elements, timestamp)) if timestamp.elapsed() < Duration::from_secs(30) => {
            // Use element_index directly
            if request.element_index < elements.len() {
                let element = &elements[request.element_index];
                
                match element.click() {
                    Ok(_) => Ok(JsonResponse(ClickByIndexResponse {
                        success: true,
                        message: format!("Successfully clicked element with role: {}", element.role()),
                    })),
                    Err(e) => {
                        error!("failed to click element: {}", e);
                        Err((
                            StatusCode::INTERNAL_SERVER_ERROR,
                            JsonResponse(json!({
                                "error": format!("failed to click element: {}", e)
                            })),
                        ))
                    }
                }
            } else {
                error!("element index out of bounds: {} (max: {})", 
                       request.element_index, elements.len() - 1);
                Err((
                    StatusCode::BAD_REQUEST,
                    JsonResponse(json!({
                        "error": format!("element index out of bounds: {} (max: {})", 
                                        request.element_index, elements.len() - 1)
                    })),
                ))
            }
        },
        Some(_) => {
            // Cache entry expired
            // error!("cache entry expired for id: {}", request.cache_id);
            Err((
                StatusCode::BAD_REQUEST,
                JsonResponse(json!({
                    "error": "cache entry expired, please list elements again"
                })),
            ))
        },
        None => {
            // Cache miss
            // error!("no cache entry found for id: {}", request.cache_id);
            Err((
                StatusCode::NOT_FOUND,
                JsonResponse(json!({
                    "error": "no cache entry found, please list elements again"
                })),
            ))
        }
    }
}
<|MERGE_RESOLUTION|>--- conflicted
+++ resolved
@@ -3463,20 +3463,6 @@
     };
     
     // Get elements from the application
-<<<<<<< HEAD
-    let elements = match app.locator("*") {
-        Ok(locator) => match locator.all() {
-            Ok(elements) => elements,
-            Err(e) => {
-                return Err((
-                    StatusCode::INTERNAL_SERVER_ERROR,
-                    JsonResponse(json!({
-                        "error": format!("Failed to get elements: {}", e)
-                    })),
-                ));
-            }
-        },
-=======
     let locator = match app.locator("") {
         Ok(locator) => locator,
         Err(e) => {
@@ -3491,12 +3477,11 @@
 
     let elements = match locator.all() {
         Ok(elements) => elements,
->>>>>>> ec3be594
         Err(e) => {
             return Err((
                 StatusCode::INTERNAL_SERVER_ERROR,
                 JsonResponse(json!({
-                    "error": format!("Failed to create locator: {}", e)
+                    "error": format!("Failed to get elements: {}", e)
                 })),
             ));
         }
